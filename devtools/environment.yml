name: pudl-dev
channels:
  - conda-forge
  - defaults
  - intake
dependencies:
<<<<<<< HEAD
  # install_requires
  - addfips~=0.3.0
  - bokeh>=0.13.0
  - catalystcoop.dbfread~=3.0
  - coloredlogs~=15.0
  - contextily~=1.0
  - datapackage~=1.11
  - fsspec~=0.8.5
  - gcsfs~=0.7.1
  - geopandas~=0.8.1
  - goodtables-pandas-py~=0.2.0
  - google-cloud-storage~=1.35
  - google-cloud-bigquery~=1.28
  - jupyter-server-proxy~=1.5.3
  - matplotlib~=3.0
  - networkx~=2.2
  - numpy~=1.20
  - pandas~=1.2
=======
  # Used to set up the environment
>>>>>>> 7c981417
  - pip~=21.0
  - python>=3.8,<3.10
  # These packages are also specified in setup.py
  # However, they depend on or benefit from binary libraries
  # which conda can install.
  - geopandas~=0.9.0
  - pygeos~=0.10.0  # Python wrappers for the GEOS spatial libraries
  - python-snappy~=0.6.0
  - sqlite~=3.36
  # These libraries aren't directly specified in setup.py as
  # dependencies, but they are helpful and provide binaries
  - numba~=0.53  # First numba version that's compatible with Python 3.9
  - python-graphviz # For visualizing DAGs from Prefect

   # These are not normal Python packages available on PyPI
  - nodejs  # Useful for Jupyter
  - pandoc  # Useful for rendering RST files in Atom

  # Packages related to current projects but not the core package
  - dask~=2021.8 # For processing CEMS and eventually Prefect cloud ETL
  - recordlinkage~=0.14.0 # Used for fuzzy merge between FERC/EIA for RMI

  # Jupyter notebook specific packages:
  - dask-labextension~=5.1
  - jupyter-resource-usage~=0.5.0
  - seaborn~=0.11.0
  - jupyterlab~=3.1

  # Use pip to install the main PUDL repo / package for development:
  - pip:
    - --editable ../[doc,test,dev]<|MERGE_RESOLUTION|>--- conflicted
+++ resolved
@@ -4,28 +4,6 @@
   - defaults
   - intake
 dependencies:
-<<<<<<< HEAD
-  # install_requires
-  - addfips~=0.3.0
-  - bokeh>=0.13.0
-  - catalystcoop.dbfread~=3.0
-  - coloredlogs~=15.0
-  - contextily~=1.0
-  - datapackage~=1.11
-  - fsspec~=0.8.5
-  - gcsfs~=0.7.1
-  - geopandas~=0.8.1
-  - goodtables-pandas-py~=0.2.0
-  - google-cloud-storage~=1.35
-  - google-cloud-bigquery~=1.28
-  - jupyter-server-proxy~=1.5.3
-  - matplotlib~=3.0
-  - networkx~=2.2
-  - numpy~=1.20
-  - pandas~=1.2
-=======
-  # Used to set up the environment
->>>>>>> 7c981417
   - pip~=21.0
   - python>=3.8,<3.10
   # These packages are also specified in setup.py
