name: pudl-dev
channels:
  - conda-forge
  - defaults
  - intake
dependencies:
  - pip~=21.0
  - python>=3.8,<3.9
  - setuptools_scm~=5.0

  # install_requires
  - addfips~=0.3.1
  - catalystcoop.dbfread~=3.0
  - coloredlogs~=15.0
  - contextily~=1.0
  - datapackage~=1.11
  - fsspec~=0.8.7
  - gcsfs~=0.7.2
  - geopandas~=0.8.2
  - goodtables-pandas-py~=0.2.0
  - google-cloud-bigquery~=1.28
  - google-cloud-storage~=1.35
  - matplotlib~=3.0
  - networkx~=2.2
  - numpy~=1.20
  - pandas~=1.2
  - prefect~=0.14.2
  - pyarrow~=3.0
  - pyyaml~=5.0
  - python-snappy~=0.6.0
  - scikit-learn~=0.24.1
  - scipy~=1.6
  - seaborn~=0.11.1
  - sqlalchemy~=1.3
  - tableschema~=1.12
  - tableschema-sql~=1.3
  - timezonefinder~=5.0
  - tqdm~=4.0
  - xlsxwriter~=1.3

  # doc_requires
  - doc8~=0.8.0
  - sphinx~=3.0
  - sphinx-issues~=1.2
  - sphinx_rtd_theme~=0.5.0

  # test_requires
  - bandit~=1.6
  - coverage~=5.3
  - flake8~=3.8
  - flake8-builtins~=1.5
  - flake8-colors~=0.1.0
  - flake8-docstrings~=1.5
  - flake8-rst-docstrings~=0.0.14
  - mccabe~=0.6.0
  - nbval~=0.9.0
  - pep8-naming~=0.11.0
  - pre_commit~=2.9
  - pydocstyle~=5.1
  - pytest~=6.2
  - pytest-cov~=2.10
  - responses~=0.12.1

  # development
  - autopep8~=1.5
  - ipdb~=0.13.4
  - isort~=5.0
<<<<<<< HEAD
  - jedi~=0.17.2
  - jinja2~=2.11
=======
  - jedi~=0.18
>>>>>>> 0f0e12d5
  - lxml~=4.6
  - pandoc~=2.11
  - pdbpp~=0.10
  - tox~=3.20
  - twine~=3.3

  # user environment
  - dask~=2021.2
  - dask-labextension~=5.0
  - jupyter-resource-usage~=0.5.0
  - jupyterlab~=3.0
  - nodejs~=15.8
  - pygeos~=0.9.0
  - pysal~=2.1
  - python-graphviz~=0.16.0
  - recordlinkage~=0.14.0

  - pip:
    - flake8-use-fstring~=1.0     # development
    - pytest-console-scripts~=1.1 # test_requires<|MERGE_RESOLUTION|>--- conflicted
+++ resolved
@@ -65,12 +65,8 @@
   - autopep8~=1.5
   - ipdb~=0.13.4
   - isort~=5.0
-<<<<<<< HEAD
-  - jedi~=0.17.2
+  - jedi~=0.18
   - jinja2~=2.11
-=======
-  - jedi~=0.18
->>>>>>> 0f0e12d5
   - lxml~=4.6
   - pandoc~=2.11
   - pdbpp~=0.10
