"""PyTest configuration module. Defines useful fixtures, command line args."""
import logging
import os
from pathlib import Path

import pytest
import sqlalchemy as sa
import yaml

import pudl
from pudl.output.pudltabl import PudlTabl
from pudl.settings import EtlSettings

logger = logging.getLogger(__name__)


def pytest_addoption(parser):
    """Add a command line option for using the live FERC/PUDL DB."""
    parser.addoption("--live_ferc1_db", action="store", default=False,
                     help="""Path to a live rather than temporary FERC DB.
                          Use --live_ferc1_db=AUTO if FERC DB location concurs
                          with derived pudl_out.""")
    parser.addoption("--live_pudl_db", action="store", default=False,
                     help="""Path to a live rather than temporary PUDL DB.
                          Use --live_pudl_db=AUTO if PUDL DB location concurs
                          with derived pudl_out.""")
    parser.addoption("--pudl_in", action="store", default=False,
                     help="Path to the top level PUDL inputs directory.")
    parser.addoption("--pudl_out", action="store", default=False,
                     help="Path to the top level PUDL outputs directory.")
    parser.addoption("--fast", action="store_true", default=False,
                     help="Use minimal test data to speed up the tests.")
    parser.addoption("--clobber", action="store_true", default=False,
                     help="Clobber the existing datapackages if they exist")
    parser.addoption("--sandbox", action="store_true", default=False,
                     help="Use raw inputs from the Zenodo sandbox server.")
    parser.addoption("--remote-cache-path", default=None,
                     help="If set, use this GCS path as a datastore cache layer.")
    parser.addoption(
        "--live-dbs",
        action="store_true",
        default=False,
        help="Use existing PUDL/FERC1 DBs instead of creating temporary ones."
    )
    parser.addoption(
        "--tmp-data",
        action="store_true",
        default=False,
        help="Download fresh input data for use with this test run only."
    )
    parser.addoption(
        "--etl-settings",
        action="store",
        default=False,
        help="Path to a non-standard ETL settings file to use."
    )
    parser.addoption(
        "--gcs-cache-path",
        default=None,
        help="If set, use this GCS path as a datastore cache layer."
    )


@pytest.fixture(scope='session')
def live_ferc1_db(request):
    """Use the live FERC DB or make a temporary one."""
    return request.config.getoption("--live_ferc1_db")


@pytest.fixture(scope="session", name="test_dir")
def test_directory():
    """Return the path to the top-level directory containing the tests."""
    return Path(__file__).parent


@pytest.fixture(scope='session', name="live_dbs")
def live_databases(request):
    """Fixture that tells whether to use existing live FERC1/PUDL DBs)."""
    return request.config.getoption("--live-dbs")


@pytest.fixture(scope='session', name="etl_settings")
def etl_parameters(request, test_dir):
    """Read the ETL parameters from the test settings or proffered file."""
    if request.config.getoption("--etl-settings"):
        etl_settings_yml = Path(request.config.getoption("--etl-settings"))
    else:
        etl_settings_yml = Path(
            test_dir.parent / "src/pudl/package_data/settings/etl_fast.yml")
    with open(etl_settings_yml, mode="r", encoding="utf8") as settings_file:
        etl_settings_out = yaml.safe_load(settings_file)
    etl_settings = EtlSettings().parse_obj(etl_settings_out)
    return etl_settings


@pytest.fixture(scope="session", name="ferc1_etl_settings")
def ferc1_etl_parameters(etl_settings):
    """Read ferc1_to_sqlite parameters out of test settings dictionary."""
    return etl_settings.ferc1_to_sqlite_settings


@pytest.fixture(scope="session", name="pudl_etl_settings")
def pudl_etl_parameters(etl_settings):
    """Read PUDL ETL parameters out of test settings dictionary."""
    return etl_settings.datasets


@pytest.fixture(scope='session', params=['AS'], ids=['ferc1_annual'])
def pudl_out_ferc1(live_dbs, pudl_engine, request):
    """Define parameterized PudlTabl output object fixture for FERC 1 tests."""
    if not live_dbs:
        pytest.skip("Output tests only work with a live PUDL DB.")
    return PudlTabl(pudl_engine=pudl_engine, freq=request.param)


@pytest.fixture(
    scope="session",
    params=[None, "AS", "MS"],
    ids=["eia_raw", "eia_annual", "eia_monthly"]
)
def pudl_out_eia(live_dbs, pudl_engine, request):
    """Define parameterized PudlTabl output object fixture for EIA tests."""
    if not live_dbs:
        pytest.skip("Output tests only work with a live PUDL DB.")
    return PudlTabl(
        pudl_engine=pudl_engine,
        freq=request.param,
        fill_fuel_cost=True,
        roll_fuel_cost=True,
        fill_net_gen=False,
    )


@pytest.fixture(scope='session')
def pudl_out_orig(live_dbs, pudl_engine):
    """Create an unaggregated PUDL output object for checking raw data."""
    if not live_dbs:
        pytest.skip("Output tests only work with a live PUDL DB.")
    return PudlTabl(pudl_engine=pudl_engine)


@pytest.fixture(scope='session', name="ferc1_engine")
def ferc1_sql_engine(
    pudl_settings_fixture,
    live_dbs,
    ferc1_etl_settings,
    pudl_datastore_fixture,
):
    """
    Grab a connection to the FERC Form 1 DB clone.

    If we are using the test database, we initialize it from scratch first.
    If we're using the live database, then we just yield a conneciton to it.
    """
    if not live_dbs:
        pudl.extract.ferc1.dbf2sqlite(
            tables=ferc1_etl_settings.tables,
            years=ferc1_etl_settings.years,
            refyear=ferc1_etl_settings.refyear,
            pudl_settings=pudl_settings_fixture,
            clobber=False,
            datastore=pudl_datastore_fixture
        )
    engine = sa.create_engine(pudl_settings_fixture["ferc1_db"])
    logger.info("FERC1 Engine: %s", engine)
    return engine


@pytest.fixture(scope='session', name="pudl_engine")
def pudl_sql_engine(
    ferc1_engine,  # Implicit dependency
    live_dbs,
    pudl_settings_fixture,
    etl_settings,
):
    """
    Grab a connection to the PUDL Database.

    If we are using the test database, we initialize the PUDL DB from scratch.
    If we're using the live database, then we just make a conneciton to it.
    """
    logger.info('setting up the pudl_engine fixture')
    if not live_dbs:
        # Run the ETL and generate a new PUDL SQLite DB for testing:
        pudl.etl.etl(
<<<<<<< HEAD
            etl_settings=pudl_etl_params,
=======
            etl_settings=etl_settings,
>>>>>>> cc0b0d8d
            pudl_settings=pudl_settings_fixture,
            clobber=False,
            check_foreign_keys=True,
            check_types=True,
            check_values=True,
        )
    # Grab a connection to the freshly populated PUDL DB, and hand it off.
    # All the hard work here is being done by the datapkg and
    # datapkg_to_sqlite fixtures, above.
    engine = sa.create_engine(pudl_settings_fixture["pudl_db"])
    logger.info('PUDL Engine: %s', engine)
    return engine


@pytest.fixture(scope='session', name="pudl_settings_fixture")
def pudl_settings_dict(request, live_dbs, tmpdir_factory):  # noqa: C901
    """Determine some settings (mostly paths) for the test session."""
    logger.info('setting up the pudl_settings_fixture')
    # Create a session scoped temporary directory.
    tmpdir = tmpdir_factory.mktemp('pudl')
    # Outputs are always written to a temporary directory:
    pudl_out = tmpdir

    # In CI we want a hard-coded path for input caching purposes:
    if os.environ.get("GITHUB_ACTIONS", False):
        pudl_in = Path(os.environ["HOME"]) / "pudl-work"
    # If --tmp-data is set, create a disposable temporary datastore:
    elif request.config.getoption("--tmp-data"):
        pudl_in = tmpdir
    # Otherwise, default to the user's existing datastore:
    else:
        try:
            defaults = pudl.workspace.setup.get_defaults()
        except FileNotFoundError as err:
            logger.critical("Could not identify PUDL_IN / PUDL_OUT.")
            raise err
        pudl_in = defaults["pudl_in"]

    # Set these environment variables for future reference...
    logger.info("Using PUDL_IN=%s", pudl_in)
    os.environ["PUDL_IN"] = str(pudl_in)
    logger.info("Using PUDL_OUT=%s", pudl_out)
    os.environ["PUDL_OUT"] = str(pudl_out)

    # Build all the pudl_settings paths:
    pudl_settings = pudl.workspace.setup.derive_paths(
        pudl_in=pudl_in,
        pudl_out=pudl_out
    )
    pudl_settings["sandbox"] = request.config.getoption("--sandbox")
    # Set up the pudl workspace:
    pudl.workspace.setup.init(pudl_in=pudl_in, pudl_out=pudl_out)

    if live_dbs:
        pudl_settings["pudl_db"] = pudl.workspace.setup.get_defaults()[
            "pudl_db"]
        pudl_settings["ferc1_db"] = pudl.workspace.setup.get_defaults()[
            "ferc1_db"]
        pudl_settings["censusdp1tract_db"] = pudl.workspace.setup.get_defaults()[
            "censusdp1tract_db"]
        pudl_settings["parquet_dir"] = pudl.workspace.setup.get_defaults()[
            "parquet_dir"]

    logger.info("pudl_settings being used: %s", pudl_settings)
    return pudl_settings


@pytest.fixture(scope='session')  # noqa: C901
def pudl_ferc1datastore_fixture(pudl_datastore_fixture):
    """Produce a :class:pudl.extract.ferc1.Ferc1Datastore."""
    return pudl.extract.ferc1.Ferc1Datastore(pudl_datastore_fixture)


@pytest.fixture(scope='session', name="pudl_datastore_fixture")  # noqa: C901
def pudl_datastore(pudl_settings_fixture, request):
    """Produce a :class:pudl.workspace.datastore.Datastore."""
    remote_cache = request.config.getoption("--remote-cache-path")
    return pudl.workspace.datastore.Datastore(
        local_cache_path=Path(
            pudl_settings_fixture["pudl_in"]) / "data",
        remote_cache_path=remote_cache,
        remote_cache_readonly=True,
        sandbox=pudl_settings_fixture["sandbox"])<|MERGE_RESOLUTION|>--- conflicted
+++ resolved
@@ -183,11 +183,7 @@
     if not live_dbs:
         # Run the ETL and generate a new PUDL SQLite DB for testing:
         pudl.etl.etl(
-<<<<<<< HEAD
-            etl_settings=pudl_etl_params,
-=======
             etl_settings=etl_settings,
->>>>>>> cc0b0d8d
             pudl_settings=pudl_settings_fixture,
             clobber=False,
             check_foreign_keys=True,
