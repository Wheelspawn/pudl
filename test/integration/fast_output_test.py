"""PyTest cases related to the integration between FERC1 & EIA 860/923."""
import logging
import os
import sys

import geopandas as gpd
import pandas as pd
import pytest

import pudl
import pudl.validate as pv

logger = logging.getLogger(__name__)

# This avoids trying to use the EIA API key when CI is run by a bot that doesn't
# have access to our GitHub secrets
API_KEY_EIA = os.environ.get("API_KEY_EIA", False)
if API_KEY_EIA:
    logger.info("Found an API_KEY_EIA in the environment.")
else:
    logger.warning("API_KEY_EIA was not available from the environment.")
FILL_FUEL_COST = bool(API_KEY_EIA)


@pytest.fixture(scope="module")
def fast_out(pudl_engine, pudl_datastore_fixture):
    """A PUDL output object for use in CI."""
    return pudl.output.pudltabl.PudlTabl(
        pudl_engine,
        ds=pudl_datastore_fixture,
        freq="MS",
        fill_fuel_cost=FILL_FUEL_COST,
        roll_fuel_cost=True,
        fill_net_gen=False,
    )


@pytest.fixture(scope="module")
def fast_out_filled(pudl_engine, pudl_datastore_fixture):
    """A PUDL output object for use in CI with net generation filled."""
    return pudl.output.pudltabl.PudlTabl(
        pudl_engine,
        ds=pudl_datastore_fixture,
        freq="MS",
        fill_fuel_cost=True,
        roll_fuel_cost=True,
        fill_net_gen=True,
    )


@pytest.fixture(scope="module")
def fast_out_annual(pudl_engine, pudl_datastore_fixture):
    """A PUDL output object for use in CI."""
    return pudl.output.pudltabl.PudlTabl(
        pudl_engine,
        ds=pudl_datastore_fixture,
        freq="AS",
        fill_fuel_cost=True,
        roll_fuel_cost=True,
        fill_net_gen=True,
    )


@pytest.mark.parametrize(
    "df_name", [
        "all_plants_ferc1",
        "fbp_ferc1",
        "fuel_ferc1",
        "plant_in_service_ferc1",
        "plants_hydro_ferc1",
        "plants_pumped_storage_ferc1",
        "plants_small_ferc1",
        "plants_steam_ferc1",
        "pu_ferc1",
        "purchased_power_ferc1",
    ])
def test_ferc1_outputs(fast_out, df_name):
    """Check that FERC 1 output functions work."""
    logger.info(f"Running fast_out.{df_name}()")
    df = fast_out.__getattribute__(df_name)()
    logger.info(f"Found {len(df)} rows in {df_name}")
    assert not df.empty


@pytest.mark.parametrize(
    "df1_name,df2_name,mult,kwargs", [
        ("gens_eia860", "bga_eia860", 1 / 1, {}),
        ("gens_eia860", "gens_eia860", 1 / 1, {}),
        ("gens_eia860", "own_eia860", 1 / 1, {}),
        ("gens_eia860", "plants_eia860", 1 / 1, {}),
        ("gens_eia860", "pu_eia860", 1 / 1, {}),
        ("gens_eia860", "utils_eia860", 1 / 1, {}),

        ("gens_eia860", "bf_eia923", 12 / 1, {}),
        ("gens_eia860", "frc_eia923", 12 / 1, {}),
        ("gens_eia860", "gen_eia923", 12 / 1, {}),
        # gen_allocated_eia923 currently only produces annual results.
        ("gens_eia860", "gen_allocated_eia923", 1 / 1, {}),
        ("gens_eia860", "gf_eia923", 12 / 1, {}),
        ("gens_eia860", "gfn_eia923", 12 / 1, {}),

        ("gens_eia860", "hr_by_unit", 12 / 1, {}),
        ("gens_eia860", "hr_by_gen", 12 / 1, {}),
        ("gens_eia860", "fuel_cost", 12 / 1, {}),
        ("gens_eia860", "capacity_factor", 12 / 1, {}),
        ("gens_eia860", "mcoe", 12 / 1, {"all_gens": False}),
    ])
def test_eia_outputs(fast_out, df1_name, df2_name, mult, kwargs):
    """Check EIA output functions and date frequencies of output dataframes."""
    df1 = fast_out.__getattribute__(df1_name)()
    logger.info(f"Running fast_out.{df2_name}() with freq={fast_out.freq}.")
    df2 = fast_out.__getattribute__(df2_name)(**kwargs)
    logger.info(f"Found {len(df2)} rows in {df2_name}")
    logger.info(f"Checking {df2_name} date frequency relative to {df1_name}.")
    pv.check_date_freq(df1, df2, mult)


@pytest.mark.parametrize(
    "df_name,thresh", [
        ("mcoe", 0.9),
    ]
)
def test_null_rows(fast_out, df_name, thresh):
    """Check MCOE output for null rows resulting from bad merges."""
    # These are columns that only exist in earlier years
    pv.no_null_rows(
        df=fast_out.__getattribute__(df_name)(),
        df_name=df_name,
        thresh=thresh,
    )


def test_eia861_etl(fast_out):
    """Make sure that the EIA 861 Extract-Transform steps work."""
    fast_out.etl_eia861()
    eia861_tables = [tbl for tbl in fast_out._dfs if "_eia861" in tbl]
    for df_name in eia861_tables:
        logger.info(f"Checking that {df_name} is a non-empty DataFrame")
        df = fast_out.__getattribute__(df_name)()
        assert isinstance(df, pd.DataFrame), f"{df_name} is {type(df)}, not DataFrame!"
        assert not df.empty, f"{df_name} is empty!"


def test_ferc714_etl(fast_out):
    """Make sure that the FERC 714 Extract-Transform steps work."""
    fast_out.etl_ferc714()
    ferc714_tables = [tbl for tbl in fast_out._dfs if "_ferc714" in tbl]
    for df_name in ferc714_tables:
        logger.info(f"Checking that {df_name} is a non-empty DataFrame")
        df = fast_out.__getattribute__(df_name)()
        assert isinstance(df, pd.DataFrame), f"{df_name} is {type(df)} not DataFrame!"
        assert not df.empty, f"{df_name} is empty!"


@pytest.fixture(scope="module")
def ferc714_out(fast_out, pudl_settings_fixture):
    """A FERC 714 Respondents output object for use in CI."""
    return pudl.output.ferc714.Respondents(
        fast_out, pudl_settings=pudl_settings_fixture,
    )


@pytest.mark.parametrize(
    "df_name", [
        "annualize",
        "categorize",
        "summarize_demand",
        "fipsify",
    ])
def test_ferc714_outputs(ferc714_out, df_name):
    """Test FERC 714 derived output methods."""
    logger.info(f"Running ferc714_out.{df_name}()")
    df = ferc714_out.__getattribute__(df_name)()
    assert isinstance(df, pd.DataFrame), f"{df_name} is {type(df)} not DataFrame!"
    logger.info(f"Found {len(df)} rows in {df_name}")
    assert not df.empty, f"{df_name} is empty!"


@pytest.mark.xfail(
    (sys.platform != "linux")
    & (not os.environ.get("CONDA_PREFIX", False)),
    reason="Test relies on ogr2ogr being installed via GDAL."
)
def test_ferc714_respondents_georef_counties(ferc714_out):
    """
    Test FERC 714 respondent county FIPS associations.

    This test works with the Census DP1 data, which is converted into
    SQLite using the GDAL command line tool ogr2ogr. That tools is easy
    to install via conda or on Linux, but is more challenging on Windows
    and MacOS, so this test is marked xfail conditionally if the user is
    neither using conda, nor is on Linux.

    """
    ferc714_gdf = ferc714_out.georef_counties()
    assert isinstance(ferc714_gdf, gpd.GeoDataFrame), "ferc714_gdf not a GeoDataFrame!"
    assert not ferc714_gdf.empty, "ferc714_gdf is empty!"


<<<<<<< HEAD
=======
@pytest.fixture(scope="module")
def fast_out_filled(pudl_engine, pudl_datastore_fixture):
    """A PUDL output object for use in CI with net generation filled."""
    return pudl.output.pudltabl.PudlTabl(
        pudl_engine,
        ds=pudl_datastore_fixture,
        freq="MS",
        fill_fuel_cost=FILL_FUEL_COST,
        roll_fuel_cost=True,
        fill_net_gen=True,
    )


>>>>>>> db45a996
def test_mcoe_filled(fast_out_filled):
    """Ensure the MCOE works with the net generation allocated."""
    fast_out_filled.mcoe()


def test_plant_parts_eia_filled(fast_out_annual):
    """Ensure the EIA plant-parts list can be generated."""
    fast_out_annual.plant_parts_eia()<|MERGE_RESOLUTION|>--- conflicted
+++ resolved
@@ -42,7 +42,7 @@
         pudl_engine,
         ds=pudl_datastore_fixture,
         freq="MS",
-        fill_fuel_cost=True,
+        fill_fuel_cost=FILL_FUEL_COST,
         roll_fuel_cost=True,
         fill_net_gen=True,
     )
@@ -197,22 +197,6 @@
     assert not ferc714_gdf.empty, "ferc714_gdf is empty!"
 
 
-<<<<<<< HEAD
-=======
-@pytest.fixture(scope="module")
-def fast_out_filled(pudl_engine, pudl_datastore_fixture):
-    """A PUDL output object for use in CI with net generation filled."""
-    return pudl.output.pudltabl.PudlTabl(
-        pudl_engine,
-        ds=pudl_datastore_fixture,
-        freq="MS",
-        fill_fuel_cost=FILL_FUEL_COST,
-        roll_fuel_cost=True,
-        fill_net_gen=True,
-    )
-
-
->>>>>>> db45a996
 def test_mcoe_filled(fast_out_filled):
     """Ensure the MCOE works with the net generation allocated."""
     fast_out_filled.mcoe()
