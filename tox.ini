[tox]
envlist = ci

[testenv]
whitelist_externals =
    bash
    coverage
# shared directory for re-used packages
envdir = {toxinidir}/.env_pudl
passenv =
    CI
    CONDA_PREFIX
    HOME
    GITHUB_*
    API_KEY_EIA
    GOOGLE_APPLICATION_CREDENTIALS
covargs = --cov={envsitepackagesdir}/pudl --cov-append --cov-report=xml --cov-config=.coveragerc

###########################################################################
# Code and Documentation Linters
###########################################################################
[testenv:flake8]
description = Run the full suite of flake8 linters on the PUDL codebase.
skip_install = true
deps =
    flake8
    flake8-builtins
    flake8-colors
    flake8-docstrings
    flake8-rst-docstrings
    flake8-use-fstring
    mccabe
    pep8-naming
    pycodestyle
    pydocstyle
    pyflakes
commands =
    flake8

[testenv:pre_commit]
description = Run git pre-commit hooks not covered by the other linters.
skip_install = true
deps =
    pre-commit
commands =
    pre-commit run --all-files --show-diff-on-failure python-no-eval
    pre-commit run --all-files --show-diff-on-failure python-no-log-warn
    pre-commit run --all-files --show-diff-on-failure python-check-blanket-noqa
    pre-commit run --all-files --show-diff-on-failure check-merge-conflict
    pre-commit run --all-files --show-diff-on-failure check-yaml
    pre-commit run --all-files --show-diff-on-failure check-case-conflict
    pre-commit run --all-files --show-diff-on-failure debug-statements
    pre-commit run --all-files --show-diff-on-failure name-tests-test

[testenv:bandit]
description = Check the PUDL codebase for common insecure code patterns.
skip_install = true
deps =
    bandit
commands =
    bandit -r src/pudl/ -c .bandit.yml

[testenv:linters]
description = Run the pre-commit, flake8 and bandit linters.
skip_install = true
deps =
    {[testenv:pre_commit]deps}
    {[testenv:bandit]deps}
    {[testenv:flake8]deps}
commands =
    {[testenv:pre_commit]commands}
    {[testenv:bandit]commands}
    {[testenv:flake8]commands}

###########################################################################
# Lint and Build the Docs
###########################################################################
[testenv:doc8]
description = Check the documentation input files for syntactical correctness.
skip_install = true
deps =
    sphinx
    doc8
commands =
    doc8 docs/

[testenv:docs]
description = Remove old docs output and rebuild HTML from scratch with Sphinx
skip_install = false
deps =
    {[testenv:doc8]deps}
extras =
    doc
commands =
    bash -c 'rm -rf docs/_build docs/api/*.rst'
    bash -c 'rm -rf docs/data_dictionary.rst'
    datapkg_to_rst \
      -i src/pudl/package_data/meta/datapkg/datapackage.json \
      -o docs/data_dictionary.rst \
      --ignore datasets accumulated_depreciation_ferc1
    sphinx-apidoc \
      --separate \
      --output-dir docs/api src/pudl \
      "src/pudl/package_data/*" \
      "src/pudl/analysis/analysis.py" \
      "src/pudl/analysis/demand_mapping.py" \
      "src/pudl/glue/zipper.py" \
      "*_test.py"
    {[testenv:doc8]commands}
    sphinx-build -W -b html docs docs/_build/html

###########################################################################
# Test the code and validate data
###########################################################################
[testenv:unit]
description = Run all the software unit tests.
extras =
    test
commands =
    pytest {posargs} {[testenv]covargs} test/unit

[testenv:ferc1_solo]
description = Test whether FERC 1 can be loaded into the PUDL database alone.
extras =
    test
commands =
    pytest {posargs} {[testenv]covargs} \
      --etl-settings src/pudl/package_data/settings/ferc1_solo_test.yml \
      test/integration/etl_test.py::test_pudl_engine

[testenv:integration]
description = Run all software integration tests and process a full year of data.
extras =
    test
commands =
<<<<<<< HEAD
    pytest \
      --cov={envsitepackagesdir}/pudl \
      --cov-append \
      --cov-report=xml \
      --cov-config=.coveragerc \
      --doctest-modules {envsitepackagesdir}/pudl \
      test/unit
=======
    pytest {posargs} {[testenv]covargs} test/integration
>>>>>>> 1e7d412b

[testenv:validate]
description = Run all data validation tests. This requires a complete PUDL DB.
skip_install = false
recreate = true
extras =
    test
commands =
    pytest --live-dbs test/validate

[testenv:ci]
description = Run all continuous integration (CI) checks & generate test coverage.
skip_install = false
recreate = true
extras =
    {[testenv:docs]extras}
    {[testenv:integration]extras}
deps =
    {[testenv:linters]deps}
commands =
    coverage erase
    {[testenv:linters]commands}
    {[testenv:docs]commands}
    {[testenv:unit]commands}
    {[testenv:ferc1_solo]commands}
    {[testenv:integration]commands}
    coverage report --sort=cover

[testenv:ferc1_schema]
description = Verify FERC Form 1 DB schema are compatible for all years.
skip_install = false
extras =
    {[testenv:integration]extras}
commands =
    pytest {posargs} {[testenv]covargs} \
      --etl-settings src/pudl/package_data/settings/etl_full.yml \
      test/integration/etl_test.py::test_ferc1_schema

[testenv:full_integration]
description = Run ETL and integration tests for all years and data sources.
skip_install = false
extras =
    {[testenv:integration]extras}
commands =
    pytest {posargs} {[testenv]covargs} \
      --etl-settings src/pudl/package_data/settings/etl_full.yml \
      test/integration

[testenv:full]
description = Run all CI checks, but for all years of data.
skip_install = false
recreate = true
extras =
    {[testenv:docs]extras}
    {[testenv:integration]extras}
deps =
    {[testenv:linters]deps}
commands =
    coverage erase
    {[testenv:linters]commands}
    {[testenv:docs]commands}
    {[testenv:unit]commands}
    {[testenv:ferc1_solo]commands}
    {[testenv:ferc1_schema]commands}
    {[testenv:full_integration]commands}
    coverage report --sort=cover

###########################################################################
# Software Package Build & Release
###########################################################################
[testenv:build]
description = Prepare Python source and binary packages for release.
basepython = python3
skip_install = true
deps =
    wheel
    setuptools
    setuptools_scm
commands =
    bash -c 'rm -rf build/* dist/*'
    python setup.py sdist bdist_wheel

[testenv:testrelease]
description = Do a dry run of Python package release using the PyPI test server.
basepython = python3
skip_install = true
deps =
    {[testenv:build]deps}
    twine
commands =
    {[testenv:build]commands}
    twine check dist/*
    twine upload --sign --verbose --repository testpypi --skip-existing dist/*

[testenv:release]
description = Release the PUDL package to the production PyPI server.
basepython = python3
skip_install = true
deps =
    {[testenv:build]deps}
    twine
commands =
    {[testenv:build]commands}
    twine check dist/*
    twine upload --sign --verbose --skip-existing dist/*

###########################################################################
# Configuration for various tools.
###########################################################################
[pytest]
testpaths = .
addopts = --capture=tee-sys --verbose
log_cli = true
log_cli_level = info
log_format = %(asctime)s [%(levelname)8s] %(name)s:%(lineno)s %(message)s
log_date_format= %Y-%m-%d %H:%M:%S
doctest_optionflags = NORMALIZE_WHITESPACE

[flake8]
# A few linter errors and warnings that we are currently ignoring:
# * W503, W504: Line break before / after binary operator.
# * D401: Imperative mood.
# * E501: Overlong line
ignore = W503,W504,D401,E501
inline-quotes = double
max-line-length = 88
# Files and directories that should be subject to linting
extend-exclude = package_data,demand_mapping.py,.env_pudl,.eggs,build
# We have a backlog of complex functions being skipped with noqa: C901
max-complexity = 10
format = ${cyan}%(path)s${reset}:${green}%(row)-4d${reset} ${red_bold}%(code)s${reset} %(text)s
extend-ignore =
    # Google Python style is not RST until after processed by Napoleon
    # See https://github.com/peterjc/flake8-rst-docstrings/issues/17
    RST201,RST203,RST301,
rst-roles =
    attr,
    class,
    func,
    meth,
    mod,
    ref,
    user,
rst-directives =
    envvar,
    exception,
percent-greedy = 2
format-greedy = 2

[doc8]
max-line-length = 88
ignore-path =
    docs/ferc/form1
    docs/_build<|MERGE_RESOLUTION|>--- conflicted
+++ resolved
@@ -117,7 +117,9 @@
 extras =
     test
 commands =
-    pytest {posargs} {[testenv]covargs} test/unit
+    pytest {posargs} {[testenv]covargs} \
+      --doctest-modules {envsitepackagesdir}/pudl \
+      test/unit
 
 [testenv:ferc1_solo]
 description = Test whether FERC 1 can be loaded into the PUDL database alone.
@@ -133,17 +135,7 @@
 extras =
     test
 commands =
-<<<<<<< HEAD
-    pytest \
-      --cov={envsitepackagesdir}/pudl \
-      --cov-append \
-      --cov-report=xml \
-      --cov-config=.coveragerc \
-      --doctest-modules {envsitepackagesdir}/pudl \
-      test/unit
-=======
     pytest {posargs} {[testenv]covargs} test/integration
->>>>>>> 1e7d412b
 
 [testenv:validate]
 description = Run all data validation tests. This requires a complete PUDL DB.
@@ -260,7 +252,7 @@
 log_cli_level = info
 log_format = %(asctime)s [%(levelname)8s] %(name)s:%(lineno)s %(message)s
 log_date_format= %Y-%m-%d %H:%M:%S
-doctest_optionflags = NORMALIZE_WHITESPACE
+doctest_optionflags = NORMALIZE_WHITESPACE ELLIPSIS IGNORE_EXCEPTION_DETAIL
 
 [flake8]
 # A few linter errors and warnings that we are currently ignoring:
@@ -271,7 +263,11 @@
 inline-quotes = double
 max-line-length = 88
 # Files and directories that should be subject to linting
-extend-exclude = package_data,demand_mapping.py,.env_pudl,.eggs,build
+extend-exclude =
+    package_data,
+    .env_pudl,
+    .eggs,
+    build,
 # We have a backlog of complex functions being skipped with noqa: C901
 max-complexity = 10
 format = ${cyan}%(path)s${reset}:${green}%(row)-4d${reset} ${red_bold}%(code)s${reset} %(text)s
@@ -285,6 +281,7 @@
     func,
     meth,
     mod,
+    obj,
     ref,
     user,
 rst-directives =
@@ -297,4 +294,7 @@
 max-line-length = 88
 ignore-path =
     docs/ferc/form1
-    docs/_build+    docs/_build
+
+[autopep8]
+max-line-length = 88