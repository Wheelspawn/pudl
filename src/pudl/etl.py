--- conflicted
+++ resolved
@@ -206,21 +206,12 @@
 
     testing = pudl_settings.get("testing", False)
     # Extract EIA forms 923, 860
-<<<<<<< HEAD
-    eia923_raw_dfs = pudl.extract.eia923.Extractor().extract(
-        eia923_years, testing=testing)
-=======
->>>>>>> bc2c125c
     eia860_raw_dfs = pudl.extract.eia860.Extractor().extract(
         eia860_years, testing=testing)
     eia861_raw_dfs = pudl.extract.eia861.Extractor().extract(
         eia861_years, testing=testing)
-<<<<<<< HEAD
-
-=======
     eia923_raw_dfs = pudl.extract.eia923.Extractor().extract(
         eia923_years, testing=testing)
->>>>>>> bc2c125c
     # Transform EIA forms 923, 860
     eia860_transformed_dfs = pudl.transform.eia860.transform(
         eia860_raw_dfs, eia860_tables=eia860_tables)
