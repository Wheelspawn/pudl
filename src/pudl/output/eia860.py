--- conflicted
+++ resolved
@@ -339,17 +339,7 @@
         pd.merge(out_df, ft_count, how='left',
                  on=['plant_id_eia', 'report_date'])
         .dropna(subset=["report_date", "plant_id_eia", "generator_id"])
-<<<<<<< HEAD
-        .astype({
-            "plant_id_eia": "Int64",
-            "plant_id_pudl": "Int64",
-            "unit_id_pudl": "Int64",
-            "utility_id_eia": "Int64",
-            "utility_id_pudl": "Int64",
-        })
-=======
         .pipe(pudl.helpers.convert_cols_dtypes, 'eia')
->>>>>>> 25b19058
     )
     # Augment those base unit_id_pudl values using heuristics, see below.
     if unit_ids:
