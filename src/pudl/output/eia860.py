"""Functions for pulling data primarily from the EIA's Form 860."""

import logging

import pandas as pd
import sqlalchemy as sa

import pudl

logger = logging.getLogger(__name__)


def utilities_eia860(pudl_engine, start_date=None, end_date=None):
    """Pull all fields from the EIA860 Utilities table.

    Args:
        pudl_engine (sqlalchemy.engine.Engine): SQLAlchemy connection engine
            for the PUDL DB.
        start_date (date-like): date-like object, including a string of the
            form 'YYYY-MM-DD' which will be used to specify the date range of
            records to be pulled.  Dates are inclusive.
        end_date (date-like): date-like object, including a string of the
            form 'YYYY-MM-DD' which will be used to specify the date range of
            records to be pulled.  Dates are inclusive.

    Returns:
        pandas.DataFrame: A DataFrame containing all the fields of the EIA 860
        Utilities table.

    """
    pt = pudl.output.pudltabl.get_table_meta(pudl_engine)
    # grab the entity table
    utils_eia_tbl = pt['utilities_entity_eia']
    utils_eia_select = sa.sql.select(utils_eia_tbl)
    utils_eia_df = pd.read_sql(utils_eia_select, pudl_engine)

    # grab the annual eia entity table
    utils_eia860_tbl = pt['utilities_eia860']
    utils_eia860_select = sa.sql.select(utils_eia860_tbl)

    if start_date is not None:
        start_date = pd.to_datetime(start_date)
        utils_eia860_select = utils_eia860_select.where(
            utils_eia860_tbl.c.report_date >= start_date
        )
    if end_date is not None:
        end_date = pd.to_datetime(end_date)
        utils_eia860_select = utils_eia860_select.where(
            utils_eia860_tbl.c.report_date <= end_date
        )
    utils_eia860_df = pd.read_sql(utils_eia860_select, pudl_engine)

    # grab the glue table for the utility_id_pudl
    utils_g_eia_tbl = pt['utilities_eia']
    utils_g_eia_select = sa.sql.select(
        utils_g_eia_tbl.c.utility_id_eia,
        utils_g_eia_tbl.c.utility_id_pudl,
    )
    utils_g_eia_df = pd.read_sql(utils_g_eia_select, pudl_engine)

    out_df = pd.merge(utils_eia_df, utils_eia860_df,
                      how='left', on=['utility_id_eia'])
    out_df = pd.merge(out_df, utils_g_eia_df,
                      how='left', on=['utility_id_eia'])
    out_df = (
        out_df.assign(report_date=lambda x: pd.to_datetime(x.report_date))
        .dropna(subset=["report_date", "utility_id_eia"])
        .astype(pudl.helpers.get_pudl_dtypes({
            "utility_id_eia": "eia",
            "utility_id_pudl": "eia",
        }))
    )
    first_cols = [
        'report_date',
        'utility_id_eia',
        'utility_id_pudl',
        'utility_name_eia',
    ]

    out_df = pudl.helpers.organize_cols(out_df, first_cols)
    return out_df


def plants_eia860(pudl_engine, start_date=None, end_date=None):
    """Pull all fields from the EIA Plants tables.

    Args:
        pudl_engine (sqlalchemy.engine.Engine): SQLAlchemy connection engine
            for the PUDL DB.
        start_date (date-like): date-like object, including a string of the
            form 'YYYY-MM-DD' which will be used to specify the date range of
            records to be pulled.  Dates are inclusive.
        end_date (date-like): date-like object, including a string of the
            form 'YYYY-MM-DD' which will be used to specify the date range of
            records to be pulled.  Dates are inclusive.

    Returns:
        pandas.DataFrame: A DataFrame containing all the fields of the EIA 860
        Plants table.

    """
    pt = pudl.output.pudltabl.get_table_meta(pudl_engine)
    # grab the entity table
    plants_eia_tbl = pt['plants_entity_eia']
    plants_eia_select = sa.sql.select(plants_eia_tbl)
    plants_eia_df = pd.read_sql(plants_eia_select, pudl_engine)

    # grab the annual table select
    plants_eia860_tbl = pt['plants_eia860']
    plants_eia860_select = sa.sql.select(plants_eia860_tbl)
    if start_date is not None:
        start_date = pd.to_datetime(start_date)
        plants_eia860_select = plants_eia860_select.where(
            plants_eia860_tbl.c.report_date >= start_date
        )
    if end_date is not None:
        end_date = pd.to_datetime(end_date)
        plants_eia860_select = plants_eia860_select.where(
            plants_eia860_tbl.c.report_date <= end_date
        )
    plants_eia860_df = (
        pd.read_sql(plants_eia860_select, pudl_engine)
        .assign(report_date=lambda x: pd.to_datetime(x.report_date))
    )

    # plant glue table
    plants_g_eia_tbl = pt['plants_eia']
    plants_g_eia_select = sa.sql.select(
        plants_g_eia_tbl.c.plant_id_eia,
        plants_g_eia_tbl.c.plant_id_pudl,
    )
    plants_g_eia_df = pd.read_sql(plants_g_eia_select, pudl_engine)

    out_df = pd.merge(
        plants_eia_df, plants_eia860_df, how='left', on=['plant_id_eia'])
    out_df = pd.merge(out_df, plants_g_eia_df, how='left', on=['plant_id_eia'])

    utils_eia_tbl = pt['utilities_eia']
    utils_eia_select = sa.sql.select(utils_eia_tbl)
    utils_eia_df = pd.read_sql(utils_eia_select, pudl_engine)

    out_df = (
        pd.merge(out_df, utils_eia_df, how='left', on=['utility_id_eia'])
        .dropna(subset=["report_date", "plant_id_eia"])
        .astype(pudl.helpers.get_pudl_dtypes({
            "plant_id_eia": "eia",
            "plant_id_pudl": "eia",
            "utility_id_eia": "eia",
            "utility_id_pudl": "eia",
        }))
    )
    return out_df


def plants_utils_eia860(pudl_engine, start_date=None, end_date=None):
    """Create a dataframe of plant and utility IDs and names from EIA 860.

    Returns a pandas dataframe with the following columns:
    - report_date (in which data was reported)
    - plant_name_eia (from EIA entity)
    - plant_id_eia (from EIA entity)
    - plant_id_pudl
    - utility_id_eia (from EIA860)
    - utility_name_eia (from EIA860)
    - utility_id_pudl

    Args:
        pudl_engine (sqlalchemy.engine.Engine): SQLAlchemy connection engine
            for the PUDL DB.
        start_date (date-like): date-like object, including a string of the
            form 'YYYY-MM-DD' which will be used to specify the date range of
            records to be pulled.  Dates are inclusive.
        end_date (date-like): date-like object, including a string of the
            form 'YYYY-MM-DD' which will be used to specify the date range of
            records to be pulled.  Dates are inclusive.

    Returns:
        pandas.DataFrame: A DataFrame containing plant and utility IDs and
        names from EIA 860.

    """
    # Contains the one-to-one mapping of EIA plants to their operators
    plants_eia = (
        plants_eia860(pudl_engine, start_date=start_date, end_date=end_date)
        .drop(['utility_id_pudl', 'city', 'state',  # Avoid dupes in merge
               'zip_code', 'street_address', 'utility_name_eia'],
              axis='columns')
        .dropna(subset=["utility_id_eia"])  # Drop unmergable records
    )
    utils_eia = utilities_eia860(pudl_engine,
                                 start_date=start_date,
                                 end_date=end_date)

    # to avoid duplicate columns on the merge...
    out_df = pd.merge(plants_eia, utils_eia,
                      how='left', on=['report_date', 'utility_id_eia'])

    out_df = (
        out_df.loc[:, ['report_date',
                       'plant_id_eia',
                       'plant_name_eia',
                       'plant_id_pudl',
                       'utility_id_eia',
                       'utility_name_eia',
                       'utility_id_pudl']
                   ]
        .dropna(subset=["report_date", "plant_id_eia", "utility_id_eia"])
        .astype(pudl.helpers.get_pudl_dtypes({
            "plant_id_eia": "eia",
            "plant_id_pudl": "eia",
            "utility_id_eia": "eia",
            "utility_id_pudl": "eia",
        }))
    )
    return out_df


<<<<<<< HEAD
def generators_eia860(pudl_engine, start_date=None, end_date=None, backfill_tech=False):
=======
def generators_eia860(
    pudl_engine,
    start_date=None,
    end_date=None,
    unit_ids=False,
):
>>>>>>> a761f581
    """Pull all fields reported in the generators_eia860 table.

    Merge in other useful fields including the latitude & longitude of the
    plant that the generators are part of, canonical plant & operator names and
    the PUDL IDs of the plant and operator, for merging with other PUDL data
    sources.

    Fill in data for adjacent years if requested, but never fill in earlier
    than the earliest working year of data for EIA923, and never add more than
    one year on after the reported data (since there should at most be a one
    year lag between EIA923 and EIA860 reporting)

    This also backfills the technology_description field according to matching
    energy_source_code_1 values.

    Args:
        pudl_engine (sqlalchemy.engine.Engine): SQLAlchemy connection engine
            for the PUDL DB.
        start_date (date-like): date-like object, including a string of the
            form 'YYYY-MM-DD' which will be used to specify the date range of
            records to be pulled.  Dates are inclusive.
        end_date (date-like): date-like object, including a string of the
            form 'YYYY-MM-DD' which will be used to specify the date range of
            records to be pulled.  Dates are inclusive.
        pudl_unit_ids (bool): If True, use several heuristics to assign
            individual generators to functional units. EXPERIMENTAL.

    Returns:
        pandas.DataFrame: A DataFrame containing all the fields of the EIA 860
        Generators table.

    """
    pt = pudl.output.pudltabl.get_table_meta(pudl_engine)
    # Almost all the info we need will come from here.
    gens_eia860_tbl = pt['generators_eia860']
    gens_eia860_select = sa.sql.select(gens_eia860_tbl)
    # To get plant age
    generators_entity_eia_tbl = pt['generators_entity_eia']
    generators_entity_eia_select = sa.sql.select(generators_entity_eia_tbl)
    # To get the Lat/Lon coordinates
    plants_entity_eia_tbl = pt['plants_entity_eia']
    plants_entity_eia_select = sa.sql.select(plants_entity_eia_tbl)

    if start_date is not None:
        start_date = pd.to_datetime(start_date)
        gens_eia860_select = gens_eia860_select.where(
            gens_eia860_tbl.c.report_date >= start_date
        )

    if end_date is not None:
        end_date = pd.to_datetime(end_date)
        gens_eia860_select = gens_eia860_select.where(
            gens_eia860_tbl.c.report_date <= end_date
        )

    gens_eia860 = pd.read_sql(gens_eia860_select, pudl_engine)
    generators_entity_eia_df = pd.read_sql(
        generators_entity_eia_select, pudl_engine)

    plants_entity_eia_df = pd.read_sql(plants_entity_eia_select, pudl_engine)

    out_df = pd.merge(gens_eia860, plants_entity_eia_df,
                      how='left', on=['plant_id_eia'])
    out_df = pd.merge(out_df, generators_entity_eia_df,
                      how='left', on=['plant_id_eia', 'generator_id'])

    out_df.report_date = pd.to_datetime(out_df.report_date)

    # Bring in some generic plant & utility information:
    pu_eia = (
        plants_utils_eia860(
            pudl_engine, start_date=start_date, end_date=end_date)
        .drop(["plant_name_eia", "utility_id_eia"], axis="columns")
    )
    out_df = pd.merge(out_df, pu_eia,
                      on=['report_date', 'plant_id_eia'],
                      how="left")

    # Merge in the unit_id_pudl assigned to each generator in the BGA process
    # Pull the BGA table and make it unit-generator only:
    out_df = pd.merge(
        out_df,
        boiler_generator_assn_eia860(
            pudl_engine, start_date=start_date, end_date=end_date
        )[[
            "report_date",
            "plant_id_eia",
            "generator_id",
            "unit_id_pudl",
            "bga_source",
        ]].drop_duplicates(),
        on=["report_date", "plant_id_eia", "generator_id"],
        how="left",
        validate="m:1",
    )

    # In order to be able to differentiate between single and multi-fuel
    # plants, we need to count how many different simple energy sources there
    # are associated with plant's generators. This allows us to do the simple
    # lumping of an entire plant's fuel & generation if its primary fuels
    # are homogeneous, and split out fuel & generation by fuel if it is
    # hetereogeneous.
    ft_count = out_df[['plant_id_eia', 'fuel_type_code_pudl', 'report_date']].\
        drop_duplicates().groupby(['plant_id_eia', 'report_date']).count()
    ft_count = ft_count.reset_index()
    ft_count = ft_count.rename(
        columns={'fuel_type_code_pudl': 'fuel_type_count'})
    out_df = (
        pd.merge(out_df, ft_count, how='left',
                 on=['plant_id_eia', 'report_date'])
        .dropna(subset=["report_date", "plant_id_eia", "generator_id"])
        .astype(pudl.helpers.get_pudl_dtypes({
            "plant_id_eia": "eia",
            "plant_id_pudl": "eia",
            "unit_id_pudl": "eia",
            "utility_id_eia": "eia",
            "utility_id_pudl": "eia",
        }))
    )
    # Augment those base unit_id_pudl values using heuristics, see below.
    if unit_ids:
        out_df = assign_unit_ids(out_df)

    # Backfill technology_description field. Things to note: the
    # relationship between energy_soruce_code_1 and
    # technology_description is not always one to one. See method
    # doc string for further explanation.
    def _backfill_tech_desc(df):
        """Backfill technology description based on energy source code.

        EIA started reporting the technology_description field in 2014. This
        roughly coorelates to the energy_source_code_1 field, though not exactly.

        This function groups the eia 860 generator table by plant and generator id and
        creates a dictionary mapping the different energy source codes to
        their cooresponding technology descriptions. When there are one to many
        relationships between the source code and the technology description, the
        dicitonary preserves the older reported pair. This is because all NA technology
        description values reported after 2013 also have an NA enery source code. All
        backfilling will therefore occur in the years 2013 and earlier which are by
        definition older then the years used to create the source code tech desc
        dictionary. While not entirely foolproof, it's reasonable to assume that
        older years will map to the closest reported technology description with
        the same reported source code.

        As a secondary measure, this function also creates a dictionary for source codes
        that have a one-to-one mapping to a technology description. After mapping the
        generator specific values, these are also mapped to fill in more gaps.

        """
        # Keep track of len
        len1 = len(df)
        na_len = len(df['technology_description'].isna())
        older_than_2013 = df['report_date'].dt.year > 2013
        notna = df['technology_description'].notna()
        idx = ['plant_id_eia', 'generator_id', 'energy_source_code_1']

        # Create a dictionary that maps plant id, gen id and fuel code to a technology
        # description. By sorting values from oldest to newest and dropping duplicates,
        # we only keep the oldest associates for a given fuel code.
        map_dict = (
            df.sort_values(['report_date'])
            .loc[older_than_2013 & notna]
            .drop_duplicates(subset=idx)
            .set_index(idx)
            ['technology_description'].to_dict()
        )

        # For values that are NA, map tech descs specific to that plant generator. Note
        # that you CANNOT define this isna above and use it twice after altering the
        # amount of NA values because it will preserve the original slice and mess
        # things up.
        isna = df['technology_description'].isna()
        df.loc[isna, 'technology_description'] = (
            df[idx].agg(tuple, 1).map(map_dict)
        )

        # Make sure this NAs get filled (and more aren't accidentally created)
        assert (new_na_len := len(df[df['technology_description'].isna()])) < na_len, \
            'Supposed to fill tech desc NA.'
        na_len = new_na_len

        # Make dictionary of energy source codes that only ever map to one
        # known technology description
        static_fuels = (
            df.dropna(subset=['technology_description'])
            .drop_duplicates(subset=['energy_source_code_1', 'technology_description'])
            .drop_duplicates(subset=['energy_source_code_1'], keep=False)
            .set_index('energy_source_code_1')
            ['technology_description'].to_dict()
        )

        # For values that are NA, map tech descs that are static throughout all the data
        isna = df['technology_description'].isna()
        df.loc[isna, 'technology_description'] = (
            df.energy_source_code_1.map(static_fuels)
        )

        # Make sure this NAs get filled (and more aren't accidentally created)
        assert (new_na_len := len(df[df['technology_description'].isna()])) < na_len, \
            'Supposed to fill tech desc NA.'
        na_len = new_na_len

        # Make sure didn't change group length
        assert len(df) == len1, 'group length getting altered'

    if backfill_tech:
        _backfill_tech_desc(out_df)

    first_cols = [
        'report_date',
        'plant_id_eia',
        'plant_id_pudl',
        'plant_name_eia',
        'utility_id_eia',
        'utility_id_pudl',
        'utility_name_eia',
        'generator_id',
    ]

    # Re-arrange the columns for easier readability:
    out_df = (
        pudl.helpers.organize_cols(out_df, first_cols)
        .sort_values(['report_date', 'plant_id_eia', 'generator_id'])
        .pipe(pudl.helpers.convert_cols_dtypes, data_source="eia")
    )

    return out_df


def boiler_generator_assn_eia860(pudl_engine, start_date=None, end_date=None):
    """Pull all fields from the EIA 860 boiler generator association table.

    Args:
        pudl_engine (sqlalchemy.engine.Engine): SQLAlchemy connection engine
            for the PUDL DB.
        start_date (date-like): date-like object, including a string of the
            form 'YYYY-MM-DD' which will be used to specify the date range of
            records to be pulled.  Dates are inclusive.
        end_date (date-like): date-like object, including a string of the
            form 'YYYY-MM-DD' which will be used to specify the date range of
            records to be pulled.  Dates are inclusive.

    Returns:
        pandas.DataFrame: A DataFrame containing all the fields from the EIA
        860 boiler generator association table.

    """
    pt = pudl.output.pudltabl.get_table_meta(pudl_engine)
    bga_eia860_tbl = pt['boiler_generator_assn_eia860']
    bga_eia860_select = sa.sql.select(bga_eia860_tbl)

    if start_date is not None:
        start_date = pd.to_datetime(start_date)
        bga_eia860_select = bga_eia860_select.where(
            bga_eia860_tbl.c.report_date >= start_date
        )
    if end_date is not None:
        end_date = pd.to_datetime(end_date)
        bga_eia860_select = bga_eia860_select.where(
            bga_eia860_tbl.c.report_date <= end_date
        )
    out_df = (
        pd.read_sql(bga_eia860_select, pudl_engine)
        .assign(report_date=lambda x: pd.to_datetime(x.report_date))
    )
    return out_df


def ownership_eia860(pudl_engine, start_date=None, end_date=None):
    """Pull a useful set of fields related to ownership_eia860 table.

    Args:
        pudl_engine (sqlalchemy.engine.Engine): SQLAlchemy connection engine
            for the PUDL DB.
        start_date (date-like): date-like object, including a string of the
            form 'YYYY-MM-DD' which will be used to specify the date range of
            records to be pulled.  Dates are inclusive.
        end_date (date-like): date-like object, including a string of the
            form 'YYYY-MM-DD' which will be used to specify the date range of
            records to be pulled.  Dates are inclusive.

    Returns:
        pandas.DataFrame: A DataFrame containing a useful set of fields related
        to the EIA 860 Ownership table.

    """
    pt = pudl.output.pudltabl.get_table_meta(pudl_engine)
    own_eia860_tbl = pt["ownership_eia860"]
    own_eia860_select = sa.sql.select(own_eia860_tbl)

    if start_date is not None:
        start_date = pd.to_datetime(start_date)
        own_eia860_select = own_eia860_select.where(
            own_eia860_tbl.c.report_date >= start_date
        )
    if end_date is not None:
        end_date = pd.to_datetime(end_date)
        own_eia860_select = own_eia860_select.where(
            own_eia860_tbl.c.report_date <= end_date
        )
    own_eia860_df = (
        pd.read_sql(own_eia860_select, pudl_engine)
        .assign(report_date=lambda x: pd.to_datetime(x["report_date"]))
    )

    pu_eia = (
        plants_utils_eia860(
            pudl_engine, start_date=start_date, end_date=end_date)
        .loc[:, ['plant_id_eia', 'plant_id_pudl', 'plant_name_eia',
                 'utility_name_eia', 'utility_id_pudl', 'report_date']]
    )

    out_df = (
        pd.merge(own_eia860_df, pu_eia,
                 how='left', on=['report_date', 'plant_id_eia'])
        .dropna(subset=[
            "report_date",
            "plant_id_eia",
            "generator_id",
            "owner_utility_id_eia",
        ])
        .astype(pudl.helpers.get_pudl_dtypes({
            "plant_id_eia": "eia",
            "plant_id_pudl": "eia",
            "utility_id_eia": "eia",
            "utility_id_pudl": "eia",
        }))
    )

    first_cols = [
        'report_date',
        'plant_id_eia',
        'plant_id_pudl',
        'plant_name_eia',
        'utility_id_eia',
        'utility_id_pudl',
        'utility_name_eia',
        'generator_id',
        'owner_utility_id_eia',
        'owner_name',
    ]

    # Re-arrange the columns for easier readability:
    out_df = (
        pudl.helpers.organize_cols(out_df, first_cols)
    )

    return out_df


################################################################################
# Temporary integration of more complete unit_id_pudl assignments
# Eventually this should go into the boiler-generator-association process
# and these IDs should probably live in the BGA table with the other
# unit_id_pudl values derived from the BGA table and other heuristics.
################################################################################
def assign_unit_ids(gens_df):
    """
    Group generators into operational units using various heuristics.

    Splits a few columns off from the big generator dataframe and uses several
    heuristic functions to fill in missing unit_id_pudl values beyond those that
    are generated in the boiler generator association process. Then merges the
    new unit ID values back in to the generators dataframe.

    Args:
        gens_df (pandas.DataFrame): An EIA generator table. Must contain at
            least the columns: report_date, plant_id_eia, generator_id,
            unit_id_pudl, bga_source, fuel_type_code_pudl, prime_mover_code,

    Returns:
        pandas.DataFrame: Returned dataframe should only vary from the input in
        that some NA values in the ``unit_id_pudl`` and ``bga_source`` columns
        have been filled in with real values.

    Raises:
        ValueError: If the input dataframe is missing required columns.
        ValueError: If any generator is associated with more than one unit_id_pudl.
        AssertionError: If row or column indices are changed.
        AssertionError: If pre-existing unit_id_pudl or bga_source values are altered.
        AssertionError: If contents of any other columns are altered at all.

    """
    required_cols = [
        "plant_id_eia",
        "generator_id",
        "report_date",
        "unit_id_pudl",
        "bga_source",
        "fuel_type_code_pudl",
        "prime_mover_code",
    ]
    if not set(required_cols).issubset(gens_df.columns):
        missing_cols = set(required_cols).difference(gens_df.columns)
        errstr = f"Input DataFrame missing required columns: {missing_cols}."
        raise ValueError(errstr)

    unit_ids = (
        gens_df.loc[:, required_cols]
        # Forward and back fill preexisting Unit IDs:
        .pipe(fill_unit_ids)
        # Assign Unit IDs to the CT+CA CC generators:
        .pipe(assign_cc_unit_ids)
        # For whole-combined cycle (CC) and single-shaft combined cycle (CS)
        # units, we give each generator their own unit ID. We do the same for
        # internal combustion and simple-cycle gas combustion turbines.
        .pipe(
            assign_single_gen_unit_ids,
            prime_mover_codes=["CC", "CS", "GT", "IC"]
        )
        # Nuclear units don't report in boiler_fuel_eia923 or generation_eia923
        # Their fuel consumption is reported as mmbtu in generation_fuel_eia923
        # Their net generation also only shows up in generation_fuel_eia923
        # The generation_fuel_eia923 table records a "nuclear_unit_id" which
        # appears to be the same as the associated generator_id. However, we
        # can't use that as a unit_id_pudl since it might have a collision with
        # other already assigned unit_id_pudl values in the same plant for
        # generators with other fuel types. Thus we still need to assign them
        # a fuel-and-prime-mover based unit ID here. For now ALL nuclear plants
        # use steam turbines.
        .pipe(
            assign_single_gen_unit_ids,
            prime_mover_codes=["ST"],
            fuel_type_code_pudl="nuclear",
            label_prefix="nuclear",
        )
        # In these next 4 assignments, we lump together all steam turbine (ST)
        # generators that have a consistent simplified fuel_type_code_pudl
        # across all years within a given plant into the same unit, since we
        # won't be able to distinguish them in the generation_fuel_eia923
        # table. This will lump together solid fuels like BIT, LIG, SUB, PC etc.
        # under "coal".  There are a few cases in which a generator has truly
        # changed its fuel type, e.g. coal-to-gas conversions but these are
        # rare and insubstantial. They will not be assigned a Unit ID in this
        # process. Non-fuel steam generation is also left out (geothermal &
        # solar thermal)
        .pipe(
            assign_prime_fuel_unit_ids,
            prime_mover_code="ST",
            fuel_type_code_pudl="coal"
        )
        .pipe(
            assign_prime_fuel_unit_ids,
            prime_mover_code="ST",
            fuel_type_code_pudl="oil"
        )
        .pipe(
            assign_prime_fuel_unit_ids,
            prime_mover_code="ST",
            fuel_type_code_pudl="gas"
        )
        .pipe(
            assign_prime_fuel_unit_ids,
            prime_mover_code="ST",
            fuel_type_code_pudl="waste"
        )
        # Retain only the merge keys and output columns
        .loc[:, [
            "plant_id_eia",  # Merge key
            "generator_id",  # Merge key
            "report_date",   # Merge key
            "unit_id_pudl",  # Output column
            "bga_source"     # Output column
        ]]
    )
    # Check that each generator is only ever associated with a single unit,
    # at least within the codes that we've just assigned -- the Unit IDs that
    # are based on the EIA boiler-generator-association or other matching
    # methods could legitimately specify different units for generators over
    # time -- which could impact the forward-/back-filled IDs as well:
    old_codes = list(gens_df.bga_source.unique()) + ["bfill_units", "ffill_units"]
    gens_have_unique_unit = (
        unit_ids[~unit_ids.bga_source.isin(old_codes)]
        .groupby(["plant_id_eia", "generator_id"])["unit_id_pudl"]
        .nunique() <= 1  # nunique() == 0 when there are only NA values.
    ).all()
    if not gens_have_unique_unit:
        errstr = "Some generators are associated with more than one unit_id_pudl."
        raise ValueError(errstr)

    # Use natural composite primary key as the index
    gens_idx = ["plant_id_eia", "generator_id", "report_date"]
    unit_ids = unit_ids.set_index(gens_idx).sort_index()
    gens_df = gens_df.set_index(gens_idx).sort_index()

    # Check that our input DataFrame and unit IDs have identical row indices
    # This is a dumb hack b/c set_index() doesn't preserve index data types
    # under some circumstances, and so we have "object" and "int64" types
    # being used for plant_id_eia at this point, fml. Really this should just
    # be assert_index_equal() for the two df indices:
    pd.testing.assert_frame_equal(
        unit_ids.reset_index()[gens_idx],
        gens_df.reset_index()[gens_idx]
    )
    # Verify that anywhere out_df has a unit_id_pudl, it's identical in unit_ids
    pd.testing.assert_series_equal(
        gens_df.unit_id_pudl.dropna(),
        unit_ids.unit_id_pudl.loc[gens_df.unit_id_pudl.dropna().index]
    )
    # Verify that anywhere out_df has a bga_source, it's identical in unit_ids
    pd.testing.assert_series_equal(
        gens_df.bga_source.dropna(),
        unit_ids.bga_source.loc[gens_df.bga_source.dropna().index]
    )
    # We know that the indices are identical
    # We know that we aren't going to overwrite anything that isn't NA
    # Thus we should be able to just assign these values straight across.
    unit_cols = ["unit_id_pudl", "bga_source"]
    gens_df.loc[:, unit_cols] = unit_ids[unit_cols]

    return gens_df.reset_index()


def fill_unit_ids(gens_df):
    """
    Back and forward fill Unit IDs for each plant / gen combination.

    This routine assumes that the mapping of generators to units is constant
    over time, and extends those mappings into years where no boilers have
    been reported -- since in the BGA we can only connect generators to each
    other if they are both connected to a boiler.

    Prior to 2014, combined cycle units didn't report any "boilers" but in
    latter years, they have been given "boilers" that correspond to their
    generators, so that all of their fuel consumption is recorded alongside
    that of other types of generators.

    The bga_source field is set to "bfill_units" for those that were backfilled,
    and "ffill_units" for those that were forward filled.

    Note: We could back/forward fill the boiler IDs prior to the BGA process and
    we ought to get consistent units across all the years that are the same as
    what we fill in here. We could also back/forward fill boiler IDs and Unit
    IDs after the fact, and we *should* get the same result. this will address
    many currently "boilerless" CCNG units that use generator ID as boiler ID in
    the latter years. We could try and apply this more generally, but in cases
    of generator IDs that haven't been used as boiler IDs, it would break the
    foreign key relationship with the boiler table, unless we added them there
    too, which seems like too much deep muddling.

    Args:
        gens_df (pandas.DataFrame): An generators_eia860 dataframe, which must
            contain columns: report_date, plant_id_eia, generator_id,
            unit_id_pudl, bga_source.

    Returns:
        pandas.DataFrame: with the same columns as the input dataframe, but
        having some NA values filled in for both the unit_id_pudl and bga_source
        columns.

    """
    # forward and backward fill the unit IDs
    gen_ids = ["plant_id_eia", "generator_id"]
    gens_df = gens_df.sort_values(["report_date", "plant_id_eia", "generator_id"])

    bfill_units = gens_df.groupby(gen_ids)["unit_id_pudl"].bfill()
    bfill_idx = (bfill_units.notnull()) & (gens_df.unit_id_pudl.isnull())
    gens_df.loc[bfill_idx, "bga_source"] = "bfill_units"
    gens_df.loc[bfill_idx, "unit_id_pudl"] = bfill_units.loc[bfill_idx]

    ffill_units = gens_df.groupby(gen_ids)["unit_id_pudl"].ffill()
    ffill_idx = (ffill_units.notnull()) & (gens_df.unit_id_pudl.isnull())
    gens_df.loc[ffill_idx, "bga_source"] = "ffill_units"
    gens_df.loc[ffill_idx, "unit_id_pudl"] = ffill_units.loc[ffill_idx]
    gens_df["bga_source"] = gens_df["bga_source"].astype(pd.StringDtype())

    return gens_df


def max_unit_id_by_plant(gens_df):
    """
    Identify the largest unit ID associated with each plant so we don't overlap.

    The PUDL Unit IDs are sequentially assigned integers. To assign a new ID, we
    need to know the largest existing Unit ID within a plant. This function
    calculates that largest existing ID, or uses zero, if no Unit IDs are set
    within the plant.

    Note that this calculation depends on having all of the pre-existing
    generators and units still available in the dataframe!

    Args:
        gens_df (pandas.DataFrame): A generators_eia860 dataframe containing at
            least the columns plant_id_eia and unit_id_pudl.

    Returns:
        pandas.DataFrame: Having two columns: plant_id_eia and max_unit_id_pudl
        in which each row should be unique.

    """
    return (
        gens_df[["plant_id_eia", "unit_id_pudl"]]
        .drop_duplicates()
        .groupby("plant_id_eia").agg({"unit_id_pudl": max})
        .fillna(0)
        .rename(columns={"unit_id_pudl": "max_unit_id_pudl"})
        .reset_index()
    )


def _append_masked_units(gens_df, row_mask, unit_ids, on):
    """
    Replace rows with new PUDL Unit IDs in the original dataframe.

    Merges the newly assigned Unit IDs found in ``unit_ids`` into the
    ``gens_df`` dataframe, but only for those rows which are selected by the
    boolean ``row_mask``. Merges using the column or columns specified by
    ``on``. This operation should only result in changes to the values of
    ``unit_id_pudl`` and ``bga_source`` in the output dataframe. All of
    ``gens_df``, ``unit_ids`` and ``row_mask`` must be similarly indexed for
    this to work.

    Args:
        gens_df (pandas.DataFrame): a gens_eia860 based dataframe.
        row_mask (boolean mask): A boolean array indicating which records
            in ``gens_df`` should be replaced using values from ``unit_ids``.
        unit_ids (pandas.DataFrame): A dataframe containing newly assigned
            ``unit_id_pudl`` values to be integrated into ``gens_df``.
        on (str or list): Column or list of columns to merge on.

    Returns:
        pandas.DataFrame:

    """
    return gens_df.loc[~row_mask].append(
        gens_df.loc[row_mask]
        .drop(["unit_id_pudl", "bga_source"], axis="columns")
        .merge(
            unit_ids,
            on=on,
            how="left",
            validate="many_to_one",
        )
    )


def assign_single_gen_unit_ids(
    gens_df,
    prime_mover_codes,
    fuel_type_code_pudl=None,
    label_prefix="single"
):
    """
    Assign a unique PUDL Unit ID to each generator of a given prime mover type.

    Calculate the maximum pre-existing PUDL Unit ID within each plant, and
    assign each as of yet unidentified distinct generator within each plant
    with an incrementing integer unit_id_pudl, beginning with 1 + the previous
    maximum unit_id_pudl found in that plant. Mark that generator with a label
    in the bga_source column consisting of label_prefix + the prime mover code.

    If fuel_type_code_pudl is not None, then only assign new Unit IDs to those
    generators having the specified fuel type code, and use that fuel type code
    as the label prefix, e.g. "coal_st" for a coal-fired steam turbine.

    Only generators having NA unit_id_pudl will be assigned a new ID.

    Args:
        gens_df (pandas.DataFrame): A collection of EIA generator records.
            Must include the ``plant_id_eia``, ``generator_id`` and
            ``prime_mover_code`` and ``unit_id_pudl`` columns.
        prime_mover_codes (list): List of prime mover codes for which we are
            attempting to assign simple Unit IDs.
        fuel_type_code_pudl (str, None): If not None, then limit the records
            assigned a unit_id to those that have the specified
            fuel_type_code_pudl (e.g. "coal", "gas", "oil", "nuclear")
        label_prefix (str): String to use in labeling records as to how their
            unit_id_pudl was set. Will be concatenated with the prime mover
            code.

    Returns:
        pandas.DataFrame: A new dataframe with the same rows and columns as
        were passed in, but with the unit_id_pudl and bga_source columns updated
        to reflect the newly assigned Unit IDs.

    """
    if fuel_type_code_pudl is not None:
        # Need to make this only apply to consistent inter-year fuel types.
        fuel_type_mask = gens_df.fuel_type_code_pudl == fuel_type_code_pudl
    else:
        fuel_type_mask = True

    # Only alter the rows lacking Unit IDs and matching our target rows
    row_mask = (
        (gens_df.prime_mover_code.isin(prime_mover_codes))
        & (gens_df.unit_id_pudl.isnull())
        & (fuel_type_mask)
    )
    # We only need a few columns to make these assignments.
    cols = ["plant_id_eia", "generator_id", "unit_id_pudl", "prime_mover_code"]

    logger.info(
        "Selected %s %s records lacking Unit IDs from %s records overall. ",
        row_mask.sum(), prime_mover_codes, len(gens_df)
    )

    unit_ids = (
        gens_df.loc[row_mask, cols]
        .drop_duplicates()
        .merge(
            max_unit_id_by_plant(gens_df),
            on="plant_id_eia",
            how="left",
            validate="many_to_one",
        )
        # Assign new unit_id_pudl values based on number of distinct generators:
        .assign(
            unit_id_pudl=lambda x: (
                x.groupby("plant_id_eia")["generator_id"]
                .cumcount() + x.max_unit_id_pudl + 1
            ),
            bga_source=lambda x: label_prefix + "_" + x.prime_mover_code.str.lower(),
        )
        .drop(["max_unit_id_pudl", "prime_mover_code"], axis="columns")
    )
    # Split original dataframe based on row_mask, and merge in the new IDs and
    # labels only on the subset of the dataframe matching our row_mask:
    return _append_masked_units(
        gens_df, row_mask, unit_ids, on=["plant_id_eia", "generator_id"]
    )


def assign_cc_unit_ids(gens_df):
    """
    Assign PUDL Unit IDs for combined cycle generation units.

    This applies only to combined cycle units reported as a combination of CT
    and CA prime movers. All CT and CA generators within a plant that do not
    already have a unit_id_pudl assigned will be given the same unit ID. The
    ``bga_source`` column is set to one of several flags indicating what type
    of arrangement was found:

    * ``orphan_ct`` (zero CA gens, 1+ CT gens)
    * ``orphan_ca`` (zero CT gens, 1+ CA gens)
    * ``one_ct_one_ca_inferred`` (1 CT, 1 CA)
    * ``one_ct_many_ca_inferred`` (1 CT, 1+ CA)
    * ``many_ct_one_ca_inferred`` (1+ CT, 1 CA)
    * ``many_ct_many_ca_inferred`` (1+ CT, 1+ CA)

    Orphaned generators are still assigned a ``unit_id_pudl`` so that they can
    potentially be associated with other generators in the same unit across
    years. It's likely that these orphans are a result of mislabled or missing
    generators. Note that as generators are added or removed over time, the
    flags associated with each generator may change, even though it remains
    part of the same inferred unit.

    Returns:
        pandas.DataFrame

    """
    # Calculate the largest preexisting unit_id_pudl within each plant
    max_unit_ids = max_unit_id_by_plant(gens_df)

    cc_missing_units = gens_df[
        (gens_df.unit_id_pudl.isna())
        & gens_df.prime_mover_code.isin(["CT", "CA"])
    ]
    # On a per-plant, per-year basis, count up the number of CT and CA generators.
    # Only look at those which don't already have a unit ID assigned:
    cc_pm_counts = (
        cc_missing_units
        .groupby(["plant_id_eia", "report_date"])["prime_mover_code"]
        .value_counts().unstack(fill_value=0).astype(int).reset_index()
    )
    cc_pm_counts.columns.name = None

    # Bring the max unit ID and PM counts into the DF so we can select and
    # assign based on them. We're using the cc_missing_units and a temporary
    # dataframe here to avoid interference from the CT & CA generators
    # that do already have unit IDs assigned to them in gens_df.
    tmp_df = (
        cc_missing_units
        .merge(
            max_unit_ids,
            on="plant_id_eia",
            how="left",
            validate="many_to_one",
        )
        .merge(
            cc_pm_counts,
            on=["plant_id_eia", "report_date"],
            how="left",
            validate="many_to_one",
        )
    )

    # Assign the new Unit IDs.
    # All CA and CT units get assigned to the same unit within a plant:
    tmp_df["unit_id_pudl"] = tmp_df["max_unit_id_pudl"] + 1

    # Assign the orphan flags
    tmp_df.loc[tmp_df.CA == 0, "bga_source"] = "orphan_ct"
    tmp_df.loc[tmp_df.CT == 0, "bga_source"] = "orphan_ca"
    # The orphan flags should only have been applied to generators that had
    # at least one prime mover of the orphaned type. Just checking...
    assert (tmp_df.loc[tmp_df.bga_source == "orphan_ct", "CT"] > 0).all()
    assert (tmp_df.loc[tmp_df.bga_source == "orphan_ca", "CA"] > 0).all()

    # Assign flags for various arrangements of CA and CT generators
    tmp_df.loc[((tmp_df.CT == 1) & (tmp_df.CA == 1)),
               "bga_source"] = "one_ct_one_ca_inferred"
    tmp_df.loc[((tmp_df.CT == 1) & (tmp_df.CA > 1)),
               "bga_source"] = "one_ct_many_ca_inferred"
    tmp_df.loc[((tmp_df.CT > 1) & (tmp_df.CA == 1)),
               "bga_source"] = "many_ct_one_ca_inferred"
    tmp_df.loc[((tmp_df.CT > 1) & (tmp_df.CA > 1)),
               "bga_source"] = "many_ct_many_ca_inferred"

    # Align the indices of the two dataframes so we can assign directly
    tmp_df = tmp_df.set_index(["plant_id_eia", "generator_id", "report_date"])
    out_df = gens_df.set_index(["plant_id_eia", "generator_id", "report_date"])
    out_df.loc[tmp_df.index, ["unit_id_pudl", "bga_source"]
               ] = tmp_df[["unit_id_pudl", "bga_source"]]

    return out_df.reset_index()


def assign_prime_fuel_unit_ids(gens_df, prime_mover_code, fuel_type_code_pudl):
    """
    Assign a PUDL Unit ID to all generators with a given prime mover and fuel.

    Within each plant, assign a Unit ID to all generators that don't have one,
    and that share the same `fuel_type_code_pudl` and `prime_mover_code`. This
    is especially useful for differentiating between different types of steam
    turbine generators, as there are so many different kinds of steam turbines,
    and the only characteristic we have to differentiate between them in this
    context is the fuel they consume. E.g. nuclear, geothermal, solar thermal,
    natural gas, diesel, and coal can all run steam turbines, but it doesn't
    make sense to lump those turbines together into a single unit just because
    they are located at the same plant.

    This routine only assigns a PUDL Unit ID to generators that have a
    consistently reported value of `fuel_type_code_pudl` across all of the years
    of data in `gens_df`. This consistency is important because otherwise the
    prime-fuel based unit assignment could put the same generator into different
    units in different years, which is currently not compatible with our concept
    of "units."

    Args:
        gens_df (pandas.DataFrame): A collection of EIA generator records.
            Must include the ``plant_id_eia``, ``generator_id`` and
            ``prime_mover_code`` and ``unit_id_pudl`` columns.
        prime_mover_code (str): List of prime mover codes for which we are
            attempting to assign simple Unit IDs.
        fuel_type_code_pudl (str): If not None, then limit the records
            assigned a unit_id to those that have the specified
            fuel_type_code_pudl (e.g. "coal", "gas", "oil", "nuclear")

    Returns:
        pandas.DataFrame:

    """
    # Find generators with a consistent fuel_type_code_pudl across all years.
    consistent_fuel = (
        gens_df.groupby(["plant_id_eia", "generator_id"])["fuel_type_code_pudl"]
        .transform(lambda x: x.nunique())
    ) == 1
    # This mask defines the generators generators we are going to alter:
    row_mask = (
        (gens_df.prime_mover_code == prime_mover_code)
        & (gens_df.unit_id_pudl.isna())
        & (gens_df.fuel_type_code_pudl == fuel_type_code_pudl)
        & (consistent_fuel)
    )

    # We only need a few columns to make these assignments.
    cols = ["plant_id_eia", "generator_id", "unit_id_pudl"]

    logger.info(
        "Selected %s %s records lacking Unit IDs burning %s from %s records overall.",
        row_mask.sum(), prime_mover_code, fuel_type_code_pudl, len(gens_df)
    )

    unit_ids = (
        gens_df.loc[row_mask, cols]
        .drop_duplicates()
        .merge(
            max_unit_id_by_plant(gens_df),
            on="plant_id_eia",
            how="left",
            validate="many_to_one",
        )
        # Assign all selected generators within each plant the next PUDL Unit ID.
        .assign(
            unit_id_pudl=lambda x: x.max_unit_id_pudl + 1,
            bga_source=lambda x: fuel_type_code_pudl + "_" + prime_mover_code.lower(),
        )
        .drop(["max_unit_id_pudl"], axis="columns")
    )

    # Split original dataframe based on row_mask, and merge in the new IDs and
    # labels only on the subset of the dataframe matching our row_mask:
    out_df = _append_masked_units(
        gens_df, row_mask, unit_ids, on=["plant_id_eia", "generator_id"]
    )

    # Find generators with inconsistent fuel_type_code_pudl so we can label them
    inconsistent_fuel = (
        out_df.groupby(["plant_id_eia", "generator_id"])["fuel_type_code_pudl"]
        .transform(lambda x: x.nunique())
    ) > 1

    inconsistent_fuel_mask = (
        (out_df.prime_mover_code == prime_mover_code)
        & (out_df.unit_id_pudl.isna())
        & (out_df.fuel_type_code_pudl == fuel_type_code_pudl)
        & (inconsistent_fuel)
    )
    out_df.loc[inconsistent_fuel_mask, "bga_source"] = (
        "inconsistent_" + fuel_type_code_pudl + "_" + prime_mover_code.lower()
    )
    return out_df<|MERGE_RESOLUTION|>--- conflicted
+++ resolved
@@ -215,16 +215,13 @@
     return out_df
 
 
-<<<<<<< HEAD
-def generators_eia860(pudl_engine, start_date=None, end_date=None, backfill_tech=False):
-=======
 def generators_eia860(
     pudl_engine,
     start_date=None,
     end_date=None,
     unit_ids=False,
+    backfill_tech=False
 ):
->>>>>>> a761f581
     """Pull all fields reported in the generators_eia860 table.
 
     Merge in other useful fields including the latitude & longitude of the
