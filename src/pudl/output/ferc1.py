"""Functions for pulling FERC Form 1 data out of the PUDL DB."""

import pandas as pd
import sqlalchemy as sa

import pudl


def plants_utils_ferc1(testing=False):
    """
    Build a dataframe of useful FERC Plant & Utility information.

    Args:
        testing (bool) : True if we're using the pudl_test DB, False if we're
            using the live PUDL DB.  False by default.

    Returns:
        pandas.DataFrame: A DataFrame containing useful FERC Form 1 Plant and
        Utility information.
<<<<<<< HEAD
    """
    pudl_engine = pudl.output.export.connect_db(testing=testing)
    pt = pudl.output.pudltabl.get_table_meta()
=======

    """
    pudl_engine = pudl.init.connect_db(testing=testing)
>>>>>>> d394086a

    utils_ferc_tbl = pt['utilities_ferc']
    utils_ferc_select = sa.sql.select([utils_ferc_tbl, ])
    utils_ferc = pd.read_sql(utils_ferc_select, pudl_engine)

    plants_ferc_tbl = pt['plants_ferc']
    plants_ferc_select = sa.sql.select([plants_ferc_tbl, ])
    plants_ferc = pd.read_sql(plants_ferc_select, pudl_engine)

    out_df = pd.merge(plants_ferc, utils_ferc, on='utility_id_ferc1')
    return out_df


def plants_steam_ferc1(testing=False):
    """Selects and joins some useful fields from the FERC Form 1 steam table.

    Select the FERC Form 1 steam plant table entries, add in the reporting
    utility's name, and the PUDL ID for the plant and utility for readability
    and integration with other tables that have PUDL IDs.

    Args:
        testing (bool) : True if we're using the pudl_test DB, False if we're
            using the live PUDL DB.  False by default.

    Returns:
        pandas.DataFrame: A DataFrame containing useful fields from the FERC
        Form 1 steam table.
    """
    pudl_engine = pudl.output.export.connect_db(testing=testing)
    pt = pudl.output.pudltabl.get_table_meta()
    steam_ferc1_tbl = pt['plants_steam_ferc1']
    steam_ferc1_select = sa.sql.select([steam_ferc1_tbl, ])
    steam_df = pd.read_sql(steam_ferc1_select, pudl_engine)

    pu_ferc = plants_utils_ferc1(testing=testing)

    out_df = pd.merge(steam_df, pu_ferc, on=['utility_id_ferc1', 'plant_name'])

    first_cols = [
        'report_year',
        'utility_id_ferc1',
        'utility_id_pudl',
        'utility_name_ferc1',
        'plant_id_pudl',
        'plant_id_ferc1',
        'plant_name'
    ]

    out_df = pudl.helpers.organize_cols(out_df, first_cols)

    return out_df


def fuel_ferc1(testing=False):
    """Pulls a useful dataframe related to FERC Form 1 fuel information.

    This function pulls the FERC Form 1 fuel data, and joins in the name of the
    reporting utility, as well as the PUDL IDs for that utility and the plant,
    allowing integration with other PUDL tables.

    Also calculates the total heat content consumed for each fuel, and the
    total cost for each fuel. Total cost is calculated in two different ways,
    on the basis of fuel units consumed (e.g. tons of coal, mcf of gas) and
    on the basis of heat content consumed. In theory these should give the
    same value for total cost, but this is not always the case.

    TODO:
        Check whether this includes all of the fuel_ferc1 fields...

    Args:
        testing (bool): True if we're using the pudl_test DB, False if we're
            using the live PUDL DB.  False by default.

    Returns:
        pandas.DataFrame: A DataFrame containing useful FERC Form 1 fuel
        information.
    """
    pudl_engine = pudl.output.export.connect_db(testing=testing)
    pt = pudl.output.pudltabl.get_table_meta()
    fuel_ferc1_tbl = pt['fuel_ferc1']
    fuel_ferc1_select = sa.sql.select([fuel_ferc1_tbl, ])
    fuel_df = pd.read_sql(fuel_ferc1_select, pudl_engine)

    # In theory there are two different ways that we can figure out the total
    # cost of the fuel:
    #  * based on the cost per unit (e.g. ton) burned, and the total number
    #    of units burned,
    #  * based on the cost per mmbtu, the mmbtu per unit, and the total
    #    number of units burned.
    # In theory, these two unmbers should be the same, and they should both be
    # the same as the opex_fuel cost that is reported in the steam table, when
    # all the fuel costs for a given plant are added up across the different
    # fuels.  However, in practice, the simpler calculation based only on the
    # number of units burned and the cost per unit, gives a value that is more
    # consistent with the steam table value, so we will only calculate that
    # value for the outputs.
    fuel_df['fuel_consumed_mmbtu'] = \
        fuel_df['fuel_qty_burned'] * fuel_df['fuel_mmbtu_per_unit']
    fuel_df['fuel_consumed_total_cost'] = \
        fuel_df['fuel_qty_burned'] * fuel_df['fuel_cost_per_unit_burned']

    pu_ferc = plants_utils_ferc1(testing=testing)

    out_df = pd.merge(fuel_df, pu_ferc, on=['utility_id_ferc1', 'plant_name'])
    out_df = out_df.drop('id', axis=1)

    first_cols = [
        'report_year',
        'utility_id_ferc1',
        'utility_id_pudl',
        'utility_name_ferc1',
        'plant_id_pudl',
        'plant_name'
    ]

    out_df = pudl.helpers.organize_cols(out_df, first_cols)

    return out_df


def fuel_by_plant_ferc1(testing=False, thresh=0.5):
    """Summarizes FERC fuel data by plant for output.

    This is mostly a wrapper around pudl.transform.ferc1.fuel_by_plant_ferc1
    which calculates some summary values on a per-plant basis (as indicated
    by utility_id_ferc1 and plant_name) related to fuel consumption.

    Args:
        testing (bool): True if we're using the pudl_test DB, False if we're
            using the live PUDL DB.  False by default.
        thresh (float): Minimum fraction of fuel (cost and mmbtu) required in order
            for a plant to be assigned a primary fuel. Must be between 0.5 and 1.0.
            default value is 0.5.

    Returns:
        pandas.DataFrame: A DataFrame with fuel use summarized by plant.
    """
    first_cols = [
        'report_year',
        'utility_id_ferc1',
        'utility_id_pudl',
        'utility_name_ferc1',
        'plant_id_pudl',
        'plant_name'
    ]

    fbp_df = (
        pd.read_sql_table('fuel_ferc1',
                          pudl.output.export.connect_db(testing=testing)).
        drop(['id'], axis=1).
        pipe(pudl.transform.ferc1.fuel_by_plant_ferc1, thresh=thresh).
        merge(plants_utils_ferc1(testing=testing),
              on=['utility_id_ferc1', 'plant_name']).
        pipe(pudl.helpers.organize_cols, first_cols)
    )
    return fbp_df<|MERGE_RESOLUTION|>--- conflicted
+++ resolved
@@ -17,15 +17,9 @@
     Returns:
         pandas.DataFrame: A DataFrame containing useful FERC Form 1 Plant and
         Utility information.
-<<<<<<< HEAD
     """
     pudl_engine = pudl.output.export.connect_db(testing=testing)
     pt = pudl.output.pudltabl.get_table_meta()
-=======
-
-    """
-    pudl_engine = pudl.init.connect_db(testing=testing)
->>>>>>> d394086a
 
     utils_ferc_tbl = pt['utilities_ferc']
     utils_ferc_select = sa.sql.select([utils_ferc_tbl, ])
