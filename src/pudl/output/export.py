--- conflicted
+++ resolved
@@ -828,13 +828,7 @@
         in the package_settings.
     """
     # validate the settings from the settings file.
-<<<<<<< HEAD
-    logger.info('validating settings')
-    validated_bundle_settings = pudl.etl_pkg.validate_input(
-        pkg_bundle_settings)
-=======
-    validated_settings = pudl.etl_pkg.validate_input(package_settings)
->>>>>>> 824da560
+    validated_settings = pudl.etl_pkg.validate_input(pkg_bundle_settings)
     uuid_pkgs = str(uuid.uuid4())
 
     # make a subdirectory for the package bundles...
