--- conflicted
+++ resolved
@@ -111,22 +111,6 @@
     year_month: str
     states: Tuple[str, ...]
 
-<<<<<<< HEAD
-# All the years for which we ought to be able to download these data sources
-data_years = {
-    'eia860': tuple(range(2001, 2021)),
-    'eia861': tuple(range(1990, 2020)),
-    'eia923': tuple(range(2001, 2021)),
-    'epacems': tuple(range(1995, 2021)),
-    'ferc1': tuple(range(1994, 2020)),
-    'ferc714': (None, ),
-}
-"""
-dict: A dictionary of data sources (keys) and tuples containing the years
-    that we expect to be able to download for each data source (values).
-"""
-=======
->>>>>>> 2567b2a3
 
 WORKING_PARTITIONS: Dict[str, Partition] = {
     'eia860': {
