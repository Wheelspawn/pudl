--- conflicted
+++ resolved
@@ -6,18 +6,10 @@
 This code is for use analyzing EIA Form 861 data.
 
 """
-<<<<<<< HEAD
-
-=======
->>>>>>> db7115ec
 import logging
 
 import pandas as pd
 
-<<<<<<< HEAD
-import pudl.extract.excel as excel
-=======
->>>>>>> db7115ec
 from pudl import constants as pc
 from pudl.extract import excel as excel
 
