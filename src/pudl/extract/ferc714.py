--- conflicted
+++ resolved
@@ -5,12 +5,8 @@
 
 import pandas as pd
 
-<<<<<<< HEAD
 import pudl
-import pudl.constants as pc
-=======
 from pudl import constants as pc
->>>>>>> 5ed678a5
 
 logger = logging.getLogger(__name__)
 
