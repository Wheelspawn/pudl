--- conflicted
+++ resolved
@@ -56,13 +56,9 @@
 import os
 from enum import Enum
 from pathlib import Path
-<<<<<<< HEAD
-from typing import Dict
+from typing import Dict, Set
 from urllib.parse import urlparse
 from zipfile import ZipFile
-=======
-from typing import Dict, Set
->>>>>>> 9b8a672d
 
 import dbfread
 import pandas as pd
