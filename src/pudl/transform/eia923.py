--- conflicted
+++ resolved
@@ -8,11 +8,8 @@
 
 import pudl
 from pudl import constants as pc
-<<<<<<< HEAD
+from pudl.constants import PUDL_TABLES
 from pudl.dfc import DataFrameCollection
-=======
-from pudl.constants import PUDL_TABLES
->>>>>>> 11d95c48
 
 logger = logging.getLogger(__name__)
 
@@ -678,14 +675,10 @@
     return eia923_transformed_dfs
 
 
-<<<<<<< HEAD
 @task
 def transform_eia923(
         dfc: DataFrameCollection,
-        eia923_tables=pc.eia923_pudl_tables) -> DataFrameCollection:
-=======
-def transform(eia923_raw_dfs, eia923_tables=PUDL_TABLES['eia923']):
->>>>>>> 11d95c48
+        eia923_tables=PUDL_TABLES['eia923']) -> DataFrameCollection:
     """Transforms all the EIA 923 tables.
 
     Args:
