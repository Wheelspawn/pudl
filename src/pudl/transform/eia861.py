"""Module to perform data cleaning functions on EIA861 data tables.

All transformations include:
- Replace . values with NA.

"""

import logging

import pandas as pd

import pudl
from pudl.constants import PUDL_TABLES
from pudl.metadata.enums import (CUSTOMER_CLASSES, FUEL_CLASSES, NERC_REGIONS,
                                 RELIABILITY_STANDARDS, REVENUE_CLASSES,
                                 RTO_CLASSES, TECH_CLASSES)
from pudl.metadata.labels import ESTIMATED_OR_ACTUAL, MOMENTARY_INTERRUPTIONS

logger = logging.getLogger(__name__)

BA_ID_NAME_FIXES = (
    pd.DataFrame([
        # report_date, util_id, ba_id, ba_name
        ('2001-01-01', 40577, 99999, 'Multiple Control Areas'),

        ('2002-01-01', 40577, 99999, 'Multiple Control Areas'),
        ('2002-01-01', 2759, 13781, 'Xcel Energy'),
        ('2002-01-01', 1004, 40604, 'Heartland Consumer Power Dist.'),
        ('2002-01-01', 5659, 20847, 'Wisconsin Electric Power'),
        ('2002-01-01', 5588, 9417, 'Interstate Power & Light'),
        ('2002-01-01', 6112, 9417, 'INTERSTATE POWER & LIGHT'),
        ('2002-01-01', 6138, 13781, 'Xcel Energy'),
        ('2002-01-01', 6276, pd.NA, 'Vectren Energy Delivery'),
        ('2002-01-01', 6501, 9417, 'Interstate Power and Light'),
        ('2002-01-01', 6579, 4716, 'Dairyland Power Coop'),
        ('2002-01-01', 6848, pd.NA, pd.NA),
        ('2002-01-01', 7140, 18195, 'Southern Co Services Inc'),
        ('2002-01-01', 7257, 22500, 'Westar Energy'),
        ('2002-01-01', 7444, 14232, 'Minnkota Power Cooperative'),
        ('2002-01-01', 8490, 22500, 'Westar'),
        ('2002-01-01', 8632, 12825, 'NorthWestern Energy'),
        ('2002-01-01', 8770, 22500, 'Westar Energy'),
        ('2002-01-01', 8796, 13434, 'ISO New England'),
        ('2002-01-01', 9699, pd.NA, 'Tri-State G&T'),
        ('2002-01-01', 10040, 13781, 'Xcel Energy'),
        ('2002-01-01', 10171, 56669, 'Midwest Indep System Operator'),
        ('2002-01-01', 11053, 9417, 'INTERSTATE POWER & LIGHT'),
        ('2002-01-01', 11148, 2775, 'California ISO'),
        ('2002-01-01', 11522, 1, 'Maritimes-Canada'),
        ('2002-01-01', 11731, 13781, 'XCEL Energy'),
        ('2002-01-01', 11788, 9417, 'Interstate Power & Light'),
        ('2002-01-01', 12301, 14232, 'Minnkota Power Cooperative'),
        ('2002-01-01', 12698, 20391, 'Aquila Networks - MPS'),
        ('2002-01-01', 12706, 18195, 'Southern Co Services Inc'),
        ('2002-01-01', 3258, 9417, 'Interstate Power & Light'),
        ('2002-01-01', 3273, 15473, 'Public Regulatory Commission'),
        ('2002-01-01', 3722, 9417, 'Interstate Power and Light'),
        ('2002-01-01', 1417, 12825, 'NorthWestern Energy'),
        ('2002-01-01', 1683, 12825, 'Northwestern Energy'),
        ('2002-01-01', 1890, 5416, 'Duke Energy Corporation'),
        ('2002-01-01', 4319, 20447, 'Okla. Municipal Pwr. Authority'),
        ('2002-01-01', 18446, 9417, 'Interstate Power and Light'),
        ('2002-01-01', 19108, pd.NA, 'NC Rural Electrification Auth.'),
        ('2002-01-01', 19545, 28503, 'Western Area Power Admin'),
        ('2002-01-01', 12803, 18195, 'Southern Illinois Power'),
        ('2002-01-01', 13382, 8283, 'Harrison County Rural Electric'),
        ('2002-01-01', 13423, 829, 'Town of New Carlisle'),
        ('2002-01-01', 13815, 13781, 'Xcel Energy'),
        ('2002-01-01', 14649, 18195, 'GSOC (Georgia System Operation'),
        ('2002-01-01', 15672, 924, 'Associated Electric Coop Inc'),
        ('2002-01-01', 16023, 9417, 'Interstate Power and Light'),
        ('2002-01-01', 16463, pd.NA, 'Central Louisiana Electric Co.'),
        ('2002-01-01', 16922, 22500, 'Westar Energy'),
        ('2002-01-01', 16992, 9417, 'Interstate Power and Light'),
        ('2002-01-01', 17643, 924, 'Associated Electric Coop Inc'),
        ('2002-01-01', 17706, 9417, 'Interstate Power & Light'),
        ('2002-01-01', 20811, 19876, 'Dominion NC Power'),
        ('2002-01-01', 3227, 15466, 'Xcel Energy'),
        ('2002-01-01', 20227, 14063, 'OG&E'),
        ('2002-01-01', 17787, 13337, 'Mun. Energy Agcy of Nebraska'),
        ('2002-01-01', 19264, 17718, 'Excel Energy'),
        ('2002-01-01', 11701, 19578, 'We Energies'),
        ('2002-01-01', 28802, 14725, 'PJM Interconnection'),
        ('2002-01-01', 20546, 1692, 'Big Rivers Electric Corp.'),
        ('2002-01-01', 6223, 1, 'Maritimes-Canada'),
        ('2002-01-01', 14405, 19876, 'VA Power'),
        ('2002-01-01', 14405, 14725, 'PJM'),
        ('2002-01-01', 12698, 20391, 'Aquila Networks - L&P'),
        ('2002-01-01', 16267, 12698, 'Aquila'),
        ('2002-01-01', 15871, 5723, 'ERC of Texas'),
        ('2002-01-01', 6753, 28503, 'Regional Office'),
        ('2002-01-01', 5571, 14328, 'Pacific Gas and Electric Co.'),
        ('2002-01-01', 367, pd.NA, 'Western Area Power Admin'),
        ('2002-01-01', 3247, 13501, 'NYISO'),
        ('2002-01-01', 11014, 5723, 'Ercot'),
        ('2002-01-01', 20845, 12427, 'Michigan Power Pool 12427'),
        ('2002-01-01', 17267, pd.NA, 'Watertown, SD'),
        ('2002-01-01', 12811, pd.NA, 'First Energy Corp.'),
        ('2002-01-01', 17368, 13501, 'NYISO'),
        ('2002-01-01', 5877, 13501, 'NYISO'),
        ('2002-01-01', 3240, pd.NA, 'Pacific NW Generating Cooperat'),
        ('2002-01-01', 3037, pd.NA, 'Trans Electric'),
        ('2002-01-01', 12199, 28503, 'WAPA-Rocky Mountain'),
        ('2002-01-01', 8936, 14378, 'Pacificorp'),
        ('2002-01-01', 40604, pd.NA, 'Watertown, SD Office'),
        ('2002-01-01', 19108, pd.NA, 'USDA- Rural Utility Service'),
        ('2002-01-01', 8199, 20391, 'Aquila'),
        ('2002-01-01', 12698, 20391, 'Aquila Networks - WPC'),
        ('2002-01-01', 12698, 20391, 'Aquila Networks - WPK'),
        ('2002-01-01', 20387, 14725, 'PJM West'),
        ('2002-01-01', 588, 20447, 'Western Farmers Elec Coop Inc'),
        ('2002-01-01', 17561, 5723, 'ERCOT ISO'),
        ('2002-01-01', 17320, 13781, 'Xcel Energy'),
        ('2002-01-01', 13676, 17716, 'Southwestern Power Admin.'),
        ('2002-01-01', 5703, 13501, 'NTISO'),
        ('2002-01-01', 113, 13501, 'NYISO'),
        ('2002-01-01', 4486, pd.NA, 'REMC of Western Indiana'),
        ('2002-01-01', 1039, 13501, 'NYISO'),
        ('2002-01-01', 5609, pd.NA, 'NMISA'),
        ('2002-01-01', 3989, pd.NA, 'WAPA'),
        ('2002-01-01', 13539, 13501, 'NY Independent System Operator'),
        ('2002-01-01', 15263, 14725, 'PJM West'),
        ('2002-01-01', 12796, 14725, 'PJM West'),
        ('2002-01-01', 3539, 13434, 'ISO New England'),
        ('2002-01-01', 3575, 13434, 'ISO New England'),
        ('2002-01-01', 3559, 13434, 'ISO New England'),
        ('2002-01-01', 18193, pd.NA, pd.NA),
        ('2002-01-01', 838, 3413, 'Chelan PUD'),
        ('2002-01-01', 1049, 1738, 'Bonneville'),
        ('2002-01-01', 9248, 14725, 'PJM'),
        ('2002-01-01', 15026, 803, 'APS Control Area'),
        ('2002-01-01', 798, 16572, 'Salt River Project'),
        ('2002-01-01', 5603, 13501, 'ISO - NEW YORK'),
        ('2002-01-01', 12260, 19876, 'Dominion Virginia Power'),
        ('2002-01-01', 14788, 17716, 'Southwest Power Administration'),
        ('2002-01-01', 12909, 22500, 'Westar Energy'),
        ('2002-01-01', 5605, 9417, 'Interstate Power and Light'),
        ('2002-01-01', 10908, 9417, 'Interstate Power and Light'),

        ('2003-01-01', 3258, 9417, 'Interstate Power & Light'),
        ('2003-01-01', 6501, 9417, 'Interstate Power & Light'),
        ('2003-01-01', 10650, 9417, 'Interstate Power & Light'),
        ('2003-01-01', 16992, 9417, 'Interstate Power & Light'),
        ('2003-01-01', 3722, 9417, 'Interstate Power & Light'),
        ('2003-01-01', 11788, 9417, 'Interstate Power & Light'),
        ('2003-01-01', 5588, 9417, 'Interstate Power & Light'),
        ('2003-01-01', 11053, 9417, 'Interstate Power & Light'),
        ('2003-01-01', 16023, 9417, 'Interstate Power & Light'),
        ('2003-01-01', 17706, 9417, 'Interstate Power & Light'),
        ('2003-01-01', 18446, 9417, 'Interstate Power & Light'),
        ('2004-01-01', 5309, 18195, 'Southern Company Services Inc'),
        ('2004-01-01', 192, 192, 'Ryant T. Rose'),
        ('2004-01-01', 6501, 9417, 'Interstate Power & Light'),
        ('2004-01-01', 16992, 9417, 'Interstate Power & Light'),
        ('2004-01-01', 8192, 14725, 'PJM-West'),
        ('2004-01-01', 192, 192, 'Phillip K. Peter, Sr.'),
        ('2004-01-01', 192, 192, 'Nelson Kinegak'),
        ('2004-01-01', 1004, 40604, 'Heartland Consumer Power Dist.'),
        ('2004-01-01', 3258, 9417, 'Interstate Power & Light'),
        ('2004-01-01', 3722, 9417, 'Interstate Power & Light'),
        ('2004-01-01', 19879, pd.NA, 'Kevin Smalls St Croix Districe'),
        ('2004-01-01', 11788, 9417, 'Interstate Power & Light'),
        ('2004-01-01', 4191, 13434, 'NEISO'),
        ('2004-01-01', 10650, 9417, 'Interstate Power & Light'),
        ('2004-01-01', 11053, 9417, 'Interstate Power & Light'),
        ('2004-01-01', 18446, 9417, 'Interstate Power & Light'),
        ('2004-01-01', 27000, pd.NA, 'Multiple Operators'),
        ('2004-01-01', 19879, pd.NA, 'Corey Hodge - St Thomass/St Jo'),
        ('2004-01-01', 13382, 8283, 'Harrison County Rural Electric'),
        ('2004-01-01', 10784, pd.NA, 'Hawkeye Tri-county REC'),
        ('2004-01-01', 16922, pd.NA, 'The Brown Atchison Electric Co'),
        ('2004-01-01', 15026, 803, 'APS Control Area'),
        ('2005-01-01', 192, 192, 'Ryant T. Rose'),
        ('2005-01-01', 192, 192, 'Phillip K. Peter, Sr.'),
        ('2005-01-01', 192, 182, 'Nelson Kinegak'),
        ('2005-01-01', 3258, 9417, 'Interstate Power & Light'),
        ('2005-01-01', 1004, 40604, 'Heartland Consumer Power Dist.'),
        ('2005-01-01', 5309, 18195, 'Southern Company Services Inc'),
        ('2005-01-01', 6501, 9417, 'Interstate Power & Light'),
        ('2005-01-01', 10623, 6455, 'Florida Power Corp'),
        ('2005-01-01', 10650, 9417, 'Interstate Power & Light'),
        ('2005-01-01', 13382, 8283, 'Harrison County Rural Electric'),
        ('2005-01-01', 16922, pd.NA, 'The Brown Atchison Electric Co'),
        ('2005-01-01', 3722, 9417, 'Interstate Power & Light'),
        ('2005-01-01', 4191, 13434, 'NEISO'),
        ('2005-01-01', 11788, 9417, 'Interstate Power & Light'),
        ('2005-01-01', 8192, 14725, 'PJM-West'),
        ('2005-01-01', 11053, 9417, 'Interstate Power & Light'),
        ('2005-01-01', 13815, 13781, 'Northern States Power Co'),
        ('2005-01-01', 15026, 803, 'APS Control Area'),
        ('2005-01-01', 18446, 9417, 'Interstate Power & Light'),
        ('2005-01-01', 19879, pd.NA, 'Kevin Smalls St Croix Districe'),
        ('2005-01-01', 19879, pd.NA, 'Corey Hodge - St Thomass/St Jo'),
        ('2005-01-01', 27000, pd.NA, 'Multiple Operators'),
        ('2005-01-01', 10610, 13501, 'ISO New York'),

        ('2006-01-01', 10610, 13501, 'ISO New York'),

        ('2008-01-01', 10610, 13501, 'ISO New York'),

        ('2009-01-01', 10610, 13501, 'ISO New York'),

        ('2010-01-01', 6389, 3755, 'Cleveland Electric Illum Co'),
        ('2010-01-01', 6389, 13998, 'Ohio Edison Co'),
        ('2010-01-01', 6389, 18997, 'Toledo Edison Co'),
        ('2010-01-01', 6949, 10000, 'Kansas City Power & Light Co'),
        ('2010-01-01', 14127, 14127, 'Omaha Public Power District'),
        ('2010-01-01', 11196, 13434, 'ISO New England'),
        ('2010-01-01', 97, 56669, 'Midwest Independent System Operator'),
        ('2010-01-01', 3258, 56669, 'Midwest Independent System Operator'),
        ('2010-01-01', 3405, 56669, 'Midwest Independent System Operator'),
        ('2010-01-01', 3755, 56669, 'Midwest Independent System Operator'),
        ('2010-01-01', 7292, 56669, 'Midwest Independent System Operator'),
        ('2010-01-01', 8847, 56669, 'Midwest Independent System Operator'),
        ('2010-01-01', 11701, 56669, 'Midwest Independent System Operator'),
        ('2010-01-01', 13032, 56669, 'Midwest Independent System Operator'),
        ('2010-01-01', 13998, 56669, 'Midwest Independent System Operator'),
        ('2010-01-01', 14716, 56669, 'Midwest Independent System Operator'),
        ('2010-01-01', 17141, 56669, 'Midwest Independent System Operator'),
        ('2010-01-01', 18997, 56669, 'Midwest Independent System Operator'),
        ('2010-01-01', 21249, 56669, 'Midwest Independent System Operator'),
        ('2010-01-01', 40582, 56669, 'Midwest Independent System Operator'),
        ('2010-01-01', 54862, 56669, 'Midwest Independent System Operator'),
        ('2010-01-01', 56162, 56669, 'Midwest Independent System Operator'),
        ('2010-01-01', 56496, 56669, 'Midwest Independent System Operator'),
        ('2010-01-01', 10610, 13501, 'ISO New York'),

        ('2011-01-01', 1968, 56669, 'Midwest Independent System Operator'),
        ('2011-01-01', 20806, 56669, 'Midwest Independent System Operator'),
        ('2011-01-01', 29296, 56669, 'Midwest Independent System Operator'),

        ('2012-01-01', 1968, 56669, 'Midwest Independent System Operator'),
        ('2012-01-01', 20806, 56669, 'Midwest Independent System Operator'),
        ('2012-01-01', 29296, 56669, 'Midwest Independent System Operator'),

    ], columns=[
        "report_date",  # We have this
        "utility_id_eia",  # We have this
        "balancing_authority_id_eia",  # We need to set this
        "balancing_authority_name_eia",  # We have this
    ])
    .assign(report_date=lambda x: pd.to_datetime(x.report_date))
    .astype(
        pudl.helpers.get_pudl_dtypes(
            cols=[
                "utility_id_eia",
                "balancing_authority_id_eia",
                "balancing_authority_name_eia",
            ],
            group="eia",
        )
    )
    .dropna(subset=["report_date", "balancing_authority_name_eia", "utility_id_eia"])
    .set_index(["report_date", "balancing_authority_name_eia", "utility_id_eia"])
)

EIA_FIPS_COUNTY_FIXES = pd.DataFrame([
    ("AK", "Aleutians Ea", "Aleutians East"),
    ("AK", "Aleutian Islands", "Aleutians East"),
    ("AK", "Aleutians East Boro", "Aleutians East Borough"),
    ("AK", "Prince of Wales Ketchikan", "Prince of Wales-Hyder"),
    ("AK", "Prince Wales", "Prince of Wales-Hyder"),
    ("AK", "Ketchikan Gateway Bo", "Ketchikan Gateway Borough"),
    ("AK", "Prince of Wale", "Prince of Wales-Hyder"),
    ("AK", "Wrangell Petersburg", "Wrangell"),
    ("AK", "Wrangell Pet", "Wrangell"),
    ("AK", "Borough, Kodiak Island", "Kodiak Island Borough"),
    ("AK", "Matanuska Susitna Borough", "Matanuska-Susitna"),
    ("AK", "Matanuska Susitna", "Matanuska-Susitna"),
    ("AK", "Skagway-Yakutat", "Skagway"),
    ("AK", "Skagway Yaku", "Skagway"),
    ("AK", "Skagway Hoonah Angoon", "Hoonah-Angoon"),
    ("AK", "Angoon", "Hoonah-Angoon"),
    ("AK", "Hoonah", "Hoonah-Angoon"),
    ("AK", "Yukon Koyukuk", "Yukon-Koyukuk"),
    ("AK", "Yukon Koyuku", "Yukon-Koyukuk"),
    ("AK", "Yukon-Koyuku", "Yukon-Koyukuk"),
    ("AK", "Valdez Cordova", "Valdez-Cordova"),
    ("AK", "Cordova", "Valdez-Cordova"),
    ("AK", "Valdez Cordo", "Valdez-Cordova"),
    ("AK", "Lake and Pen", "Lake and Peninsula"),
    ("AK", "Lake & Peninsula Borough", "Lake and Peninsula"),
    ("AK", "Kodiak Islan", "Kodiak Island"),
    ("AK", "Kenai Penins", "Kenai Peninsula"),
    ("AK", "NW Arctic Borough", "Northwest Arctic"),
    ("AL", "De Kalb", "DeKalb"),
    ("AR", "Saint Franci", "St. Francis"),
    ("CA", "San Bernadino", "San Bernardino"),
    ("CA", "San Bernardi", "San Bernardino"),
    ("CT", "Shelton", "Fairfield"),
    ("FL", "De Soto", "DeSoto"),
    ("FL", "Miami Dade", "Miami-Dade"),
    ("FL", "Dade", "Miami-Dade"),
    ("FL", "St. Lucic", "St. Lucie"),
    ("FL", "St. Loucie", "St. Lucie"),
    ("GA", "De Kalb", "DeKalb"),
    ("GA", "Chattahooche", "Chattahoochee"),
    ("IA", "Pottawattami", "Pottawattamie"),
    ("IA", "Kossuh", "Kossuth"),
    ("IA", "Lousia", "Louisa"),
    ("IA", "Poweshick", "Poweshiek"),
    ("IA", "Humbolt", "Humboldt"),
    ("IA", "Harris", "Harrison"),
    ("IA", "O Brien", "O'Brien"),
    ("IL", "JoDavies", "Jo Daviess"),
    ("IL", "La Salle", "LaSalle"),
    ("IL", "Green", "Greene"),
    ("IL", "DeWitt", "De Witt"),
    ("IL", "Dewitt", "De Witt"),
    ("IL", "Du Page", "DuPage"),
    ("IL", "Burke", "Christian"),
    ("IL", "McCoupin", "Macoupin"),
    ("IN", "De Kalb County", "DeKalb County"),
    ("IN", "De Kalb", "DeKalb County"),
    ("IN", "La Porte", "LaPorte"),
    ("IN", "Putman", "Putnam"),
    ("IN", "Pyke", "Pike"),
    ("IN", "Sulliva", "Sullivan"),
    ("KS", "Leaveworth", "Leavenworth"),
    ("KY", "Spenser", "Spencer"),
    ("LA", "Jefferson Da", "Jefferson Davis"),
    ("LA", "Pointe Coupe", "Pointe Coupee"),
    ("LA", "West Baton R", "West Baton Rouge"),
    ("LA", "DeSoto", "De Soto"),
    ("LA", "Burke", "Iberia"),
    ("LA", "West Feleciana", "West Feliciana"),
    ("MA", "North Essex", "Essex"),
    ("MI", "Grand Traver", "Grand Traverse"),
    ("MI", "Antim", "Antrim"),
    ("MD", "Balto. City", "Baltimore City"),
    ("MD", "Prince Georg", "Prince George's County"),
    ("MD", "Worchester", "Worcester"),
    ("MN", "Fairbault", "Faribault"),
    ("MN", "Lac Qui Parl", "Lac Qui Parle"),
    ("MN", "Lake of The", "Lake of the Woods"),
    ("MN", "Ottertail", "Otter Tail"),
    ("MN", "Yellow Medic", "Yellow Medicine"),
    ("MO", "De Kalb", "DeKalb"),
    ("MO", "Cape Girarde", "Cape Girardeau"),
    ("MS", "Clark", "Clarke"),
    ("MS", "Clark", "Clarke"),
    ("MS", "De Soto", "DeSoto"),
    ("MS", "Jefferson Da", "Jefferson Davis"),
    ("MS", "Homoshitto", "Amite"),
    ("MT", "Anaconda-Dee", "Deer Lodge"),
    ("MT", "Butte-Silver", "Silver Bow"),
    ("MT", "Golden Valle", "Golden Valley"),
    ("MT", "Lewis and Cl", "Lewis and Clark"),
    ("NC", "Hartford", "Hertford"),
    ("NC", "Gilford", "Guilford"),
    ("NC", "North Hampton", "Northampton"),
    ("ND", "La Moure", "LaMoure"),
    ("NH", "Plaquemines", "Coos"),
    ("NH", "New Hampshire", "Coos"),
    ("OK", "Cimmaron", "Cimarron"),
    ("NY", "Westcherster", "Westchester"),
    ("OR", "Unioin", "Union"),
    ("PA", "Northumberla", "Northumberland"),
    ("PR", "Aquadilla", "Aguadilla"),
    ("PR", "Sabana Grand", "Sabana Grande"),
    ("PR", "San Sebastia", "San Sebastian"),
    ("PR", "Trujillo Alt", "Trujillo Alto"),
    ("RI", "Portsmouth", "Newport"),
    ("TX", "Collingswort", "Collingsworth"),
    ("TX", "De Witt", "DeWitt"),
    ("TX", "Hayes", "Hays"),
    ("TX", "San Augustin", "San Augustine"),
    ("VA", "Alexandria C", "Alexandria City"),
    ("VA", "City of Suff", "Suffolk City"),
    ("VA", "City of Manassas", "Manassas City"),
    ("VA", "Charlottesvi", "Charlottesville City"),
    ("VA", "Chesapeake C", "Chesapeake City"),
    ("VA", "Clifton Forg", "Alleghany"),
    ("VA", "Colonial Hei", "Colonial Heights City"),
    ("VA", "Covington Ci", "Covington City"),
    ("VA", "Fredericksbu", "Fredericksburg City"),
    ("VA", "Hopewell Cit", "Hopewell City"),
    ("VA", "Isle of Wigh", "Isle of Wight"),
    ("VA", "King and Que", "King and Queen"),
    ("VA", "Lexington Ci", "Lexington City"),
    ("VA", "Manassas Cit", "Manassas City"),
    ("VA", "Manassas Par", "Manassas Park City"),
    ("VA", "Northumberla", "Northumberland"),
    ("VA", "Petersburg C", "Petersburg City"),
    ("VA", "Poquoson Cit", "Poquoson City"),
    ("VA", "Portsmouth C", "Portsmouth City"),
    ("VA", "Prince Edwar", "Prince Edward"),
    ("VA", "Prince Georg", "Prince George"),
    ("VA", "Prince Willi", "Prince William"),
    ("VA", "Richmond Cit", "Richmond City"),
    ("VA", "Staunton Cit", "Staunton City"),
    ("VA", "Virginia Bea", "Virginia Beach City"),
    ("VA", "Waynesboro C", "Waynesboro City"),
    ("VA", "Winchester C", "Winchester City"),
    ("WA", "Wahkiakurn", "Wahkiakum"),
], columns=["state", "eia_county", "fips_county"])

BA_NAME_FIXES = pd.DataFrame([
    ("Omaha Public Power District", 14127, "OPPD"),
    ("Kansas City Power & Light Co", 10000, "KCPL"),
    ("Toledo Edison Co", 18997, pd.NA),
    ("Ohio Edison Co", 13998, pd.NA),
    ("Cleveland Electric Illum Co", 3755, pd.NA),
], columns=["balancing_authority_name_eia",
            "balancing_authority_id_eia",
            "balancing_authority_code_eia",
            ]
)

NERC_SPELLCHECK = {
    'GUSTAVUSAK': 'ASCC',
    'AK': 'ASCC',
    'HI': 'HICC',
    'ERCTO': 'ERCOT',
    'RFO': 'RFC',
    'RF': 'RFC',
    'SSP': 'SPP',
    'VACAR': 'SERC',  # VACAR is a subregion of SERC
    'GATEWAY': 'SERC',  # GATEWAY is a subregion of SERC
    'TERR': 'GU',
    25470: 'MRO',
    'TX': 'TRE',
    'NY': 'NPCC',
    'NEW': 'NPCC',
    'YORK': 'NPCC',
}


###############################################################################
# EIA Form 861 Transform Helper functions
###############################################################################
def _filter_class_cols(df, class_list):
    regex = f"^({'_|'.join(class_list)}).*$"
    return df.filter(regex=regex)


def _filter_non_class_cols(df, class_list):
    regex = f"^(?!({'_|'.join(class_list)})).*$"
    return df.filter(regex=regex)


def _ba_code_backfill(df):
    """
    Backfill Balancing Authority Codes based on codes in later years.

    Note:
        The BA Code to ID mapping can change from year to year. If a Balancing Authority
        is bought by another entity, the code may change, but the old EIA BA ID will be
        retained.

    Args:
        ba_eia861 (pandas.DataFrame): The transformed EIA 861 Balancing Authority
            dataframe (balancing_authority_eia861).

    Returns:
        pandas.DataFrame: The balancing_authority_eia861 dataframe, but with many fewer
        NA values in the balancing_authority_code_eia column.

    """
    start_len = len(df)
    start_nas = len(df.loc[df.balancing_authority_code_eia.isnull()])
    logger.info(
        f"Started with {start_nas} missing BA Codes out of {start_len} "
        f"records ({start_nas/start_len:.2%})")
    ba_ids = (
        df[["balancing_authority_id_eia",
            "balancing_authority_code_eia",
            "report_date"]]
        .drop_duplicates()
        .sort_values(["balancing_authority_id_eia", "report_date"])
    )
    ba_ids["ba_code_filled"] = (
        ba_ids.groupby("balancing_authority_id_eia")[
            "balancing_authority_code_eia"].fillna(method="bfill")
    )
    ba_eia861_filled = df.merge(ba_ids, how="left")
    ba_eia861_filled = (
        ba_eia861_filled.assign(
            balancing_authority_code_eia=lambda x: x.ba_code_filled)
        .drop("ba_code_filled", axis="columns")
    )
    end_len = len(ba_eia861_filled)
    if start_len != end_len:
        raise AssertionError(
            f"Number of rows in the dataframe changed {start_len}!={end_len}!"
        )
    end_nas = len(
        ba_eia861_filled.loc[ba_eia861_filled.balancing_authority_code_eia.isnull()])
    logger.info(
        f"Ended with {end_nas} missing BA Codes out of {end_len} "
        f"records ({end_nas/end_len:.2%})")
    return ba_eia861_filled


def _tidy_class_dfs(df, df_name, idx_cols, class_list, class_type, keep_totals=False):
    # Clean up values just enough to use primary key columns as a multi-index:
    logger.debug(
        f"Cleaning {df_name} table index columns so we can tidy data.")
    if 'balancing_authority_code_eia' in idx_cols:
        df = (
            df.assign(
                balancing_authority_code_eia=(
                    lambda x: x.balancing_authority_code_eia.fillna("UNK")))
        )
    raw_df = (
        df.dropna(subset=["utility_id_eia"])
        .astype(pudl.helpers.get_pudl_dtypes(cols=["utility_id_eia"], group="eia"))
        .set_index(idx_cols)
    )
    # Split the table into index, data, and "denormalized" columns for processing:
    # Separate customer classes and reported data into a hierarchical index
    logger.debug(f"Stacking EIA861 {df_name} data columns by {class_type}.")
    data_cols = _filter_class_cols(raw_df, class_list)

    # Create a regex identifier that splits the column headers based on the strings
    # deliniated in the class_list not just an underscore. This enables prefixes with
    # underscores such as fuel_cell as opposed to single-word prefixes followed by
    # underscores. Final string looks like: '(?<=customer_test)_|(?<=unbundled)_'
    # This ensures that the underscore AFTER the desired string (that can also include
    # underscores) is where the column headers are split, not just the first underscore.
    class_list_regex = '|'.join(['(?<=' + col + ')_' for col in class_list])

    data_cols.columns = (
        data_cols.columns.str.split(fr"{class_list_regex}", n=1, expand=True)
        .set_names([class_type, None])
    )
    # Now stack the customer classes into their own categorical column,
    data_cols = (
        data_cols.stack(level=0, dropna=False)
        .reset_index()
    )
    denorm_cols = _filter_non_class_cols(raw_df, class_list).reset_index()

    # Merge the index, data, and denormalized columns back together
    tidy_df = pd.merge(denorm_cols, data_cols, on=idx_cols)

    # Compare reported totals with sum of component columns
    if 'total' in class_list:
        _compare_totals(data_cols, idx_cols, class_type, df_name)
    if keep_totals is False:
        tidy_df = tidy_df.query(f"{class_type}!='total'")

    return tidy_df, idx_cols + [class_type]


def _drop_dupes(df, df_name, subset):
    tidy_nrows = len(df)
    deduped_df = df.drop_duplicates(subset=subset)
    deduped_nrows = len(df)
    logger.info(
        f"Dropped {tidy_nrows-deduped_nrows} duplicate records from EIA 861 "
        f"{df_name} table, out of a total of {tidy_nrows} records "
        f"({(tidy_nrows-deduped_nrows)/tidy_nrows:.4%} of all records). "
    )
    return deduped_df


def _check_for_dupes(df, df_name, subset):
    dupes = (
        df.duplicated(
            subset=subset, keep=False)
    )
    if dupes.any():
        raise AssertionError(
            f"Found {len(df[dupes])} duplicate rows in the {df_name} table, "
            f"when zero were expected!"
        )


def _early_transform(df):
    """Fix EIA na values and convert year column to date."""
    df = pudl.helpers.fix_eia_na(df)
    df = pudl.helpers.convert_to_date(df)
    return df


def _compare_totals(data_cols, idx_cols, class_type, df_name):
    """Compare reported totals with sum of component columns.

    Args:
        data_cols (pd.DataFrame): A DataFrame containing only the columns with
            normalized information.
        idx_cols (list): A list of the primary keys for the given denormalized
            DataFrame.
        class_type (str): The name (either 'customer_class' or 'tech_class') of
            the column for which you'd like to compare totals to components.
        df_name (str): The name of the dataframe.
    """
    # Convert column dtypes so that numeric cols can be adequately summed
    data_cols = pudl.helpers.convert_cols_dtypes(data_cols, 'eia')
    # Drop data cols that are non numeric (preserve primary keys)
    logger.debug(f'{idx_cols}, {class_type}')
    data_cols = (
        data_cols.set_index(idx_cols + [class_type])
        .select_dtypes('number')
        .reset_index()
    )
    logger.debug(f'{data_cols.columns.tolist()}')
    # Create list of data columns to be summed
    # (may include non-numeric that will be excluded)
    data_col_list = set(data_cols.columns.tolist()) - \
        set(idx_cols + [class_type])
    logger.debug(f'{data_col_list}')
    # Distinguish reported totals from segments
    data_totals_df = data_cols.loc[data_cols[class_type] == 'total']
    data_no_tots_df = data_cols.loc[data_cols[class_type] != 'total']
    # Calculate sum of segments for comparison against reported total
    data_sums_df = data_no_tots_df.groupby(
        idx_cols + [class_type], observed=True).sum()
    sum_total_df = pd.merge(data_totals_df, data_sums_df, on=idx_cols,
                            how='outer', suffixes=('_total', '_sum'))
    # Check each data column's calculated sum against the reported total
    for col in data_col_list:
        col_df = (sum_total_df.loc[sum_total_df[col + '_total'].notnull()])
        if len(col_df) > 0:
            col_df = (
                col_df.assign(
                    compare_totals=lambda x: (x[col + '_total'] == x[col + '_sum']))
            )
            bad_math = (col_df['compare_totals']).sum() / len(col_df)
            logger.debug(
                f"{df_name}: for column {col}, {bad_math:.0%} "
                "of non-null reported totals = the sum of parts."
            )
        else:
            logger.debug(
                f'{df_name}: for column {col} all total values are NaN')


def _clean_nerc(df, idx_cols):
    """Clean NERC region entries and make new rows for multiple nercs.

    This function examines reported NERC regions and makes sure the output column of the
    same name has reliable, singular NERC region acronyms. To do so, this function
    identifies entries where there are two or more NERC regions specified in a single
    cell (such as SPP & ERCOT) and makes new, duplicate rows for each NERC region. It
    also converts non-recognized reported nerc regions to 'UNK'.

    Args:
        df (pandas.DataFrame): A DataFrame with the column 'nerc_region' to be cleaned.
        idx_cols (list): A list of the primary keys.

    Returns:
        pandas.DataFrame: A DataFrame with correct and clean nerc regions.

    """
    idx_no_nerc = idx_cols.copy()
    if 'nerc_region' in idx_no_nerc:
        idx_no_nerc.remove('nerc_region')

    # Split raw df into primary keys plus nerc region and other value cols
    nerc_df = df[idx_cols].copy()
    other_df = df.drop('nerc_region', axis=1).set_index(idx_no_nerc)

    # Make all values upper-case
    # Replace all NA values with UNK
    # Make nerc values into lists to see how many separate values are stuffed into one row (ex: 'SPP & ERCOT' --> ['SPP', 'ERCOT'])
    nerc_df = (
        nerc_df.assign(
            nerc_region=(lambda x: (
                x.nerc_region
                .str.upper()
                .fillna('UNK')
                .str.findall(r'[A-Z]+')))
        )
    )

    # Record a list of the reported nerc regions not included in the recognized regions list (these eventually become UNK)
    nerc_col = nerc_df['nerc_region'].tolist()
    nerc_list = list(set([item for sublist in nerc_col for item in sublist]))
    non_nerc_list = [
        nerc_entity for nerc_entity in nerc_list
        if nerc_entity not in NERC_REGIONS + list(NERC_SPELLCHECK.keys())]
    print(
        f'The following reported NERC regions are not currently recognized and become \
        UNK values: {non_nerc_list}')

    # Function to turn instances of 'SPP_UNK' or 'SPP_SPP' into 'SPP'
    def _remove_nerc_duplicates(entity_list):
        if len(entity_list) > 1:
            if 'UNK' in entity_list:
                entity_list.remove('UNK')
            if all(x == entity_list[0] for x in entity_list):
                entity_list = [entity_list[0]]
        return entity_list

    # Go through the nerc regions, spellcheck errors, delete those that aren't
    # recognized, and piece them back together (with _ separator if more than one
    # recognized)
    nerc_df['nerc_region'] = (
        nerc_df['nerc_region']
        .apply(lambda x: (
            [i if i not in NERC_SPELLCHECK.keys()
             else NERC_SPELLCHECK[i] for i in x]))
        .apply(lambda x: sorted(
            [i if i in NERC_REGIONS else 'UNK' for i in x]))
        .apply(lambda x: _remove_nerc_duplicates(x))
        .str.join('_')
    )

    # Merge all data back together
    full_df = pd.merge(nerc_df, other_df, on=idx_no_nerc)

    return full_df


def _compare_nerc_physical_w_nerc_operational(df):
    """Show df rows where physical nerc region does not match operational region.

    In the Utility Data table, there is the 'nerc_region' index column, otherwise
    interpreted as nerc region in which the utility is physically located and the
    'nerc_regions_of_operation' column that depicts the nerc regions the utility
    operates in. In most cases, these two columns are the same, however there are
    certain instances where this is not true. There are also instances where a
    utility operates in multiple nerc regions in which case one row will match and
    another row will not. The output of this function in a table that shows only the
    utilities where the physical nerc region does not match the operational region
    ever, meaning there is no additional row for the same utlity during the same
    year where there is a match between the cols.

    Args:
        df (pandas.DataFrame): The utility_data_nerc_eia861 table output from the
            utility_data() function.
    Returns:
        pandas.DataFrame: A DataFrame with rows for utilities where NO listed operating
        nerc region matches the "physical location" nerc region column that's a part of
        the index.

    """
    # Set NA states to UNK
    df['state'] = df['state'].fillna('UNK')

    # Create column indicating whether the nerc region matches the nerc region of
    # operation (TRUE)
    df['nerc_match'] = df['nerc_region'] == df['nerc_regions_of_operation']

    # Group by utility, state, and report date to see which groups have at least one
    # TRUE value
    grouped_nerc_match_bools = (
        df.groupby(['utility_id_eia', 'state', 'report_date'])
        [['nerc_match']].any()
        .reset_index()
        .rename(columns={'nerc_match': 'nerc_group_match'})
    )

    # Merge back with original df to show cases where there are multiple non-matching
    # nerc values per utility id, year, and state.
    expanded_nerc_match_bools = (
        pd.merge(df,
                 grouped_nerc_match_bools,
                 on=['utility_id_eia', 'state', 'report_date'],
                 how='left')
    )

    # Keep only rows where there are no matches for the whole group.
    expanded_nerc_match_bools_false = (
        expanded_nerc_match_bools[~expanded_nerc_match_bools['nerc_group_match']]
    )

    return expanded_nerc_match_bools_false


def _pct_to_mw(df, pct_col):
    """Turn pct col into mw capacity using total capacity col."""
    mw_value = df['total_capacity_mw'] * df[pct_col] / 100
    return mw_value


def _make_yn_bool(df_object):
    """Turn Y/N reporting into True or False boolean statements for df or series."""
    return df_object.replace({
        "Y": True,
        "y": True,
        "N": False,
        "n": False,
    })


def _thousand_to_one(df_object):
    """Turn reporting in thousands of dollars to regular dollars for df or series."""
    return df_object * 1000


###############################################################################
# EIA Form 861 Table Transform Functions
###############################################################################


def service_territory(tfr_dfs):
    """Transform the EIA 861 utility service territory table.

    Transformations include:

    * Homogenize spelling of county names.
    * Add field for state/county FIPS code.

    Args:
        tfr_dfs (dict): A dictionary of DataFrame objects in which pages from EIA861
            form (keys) correspond to normalized DataFrames of values from that page
            (values).

    Returns:
        dict: a dictionary of pandas.DataFrame objects in which pages from EIA861 form
            (keys) correspond to normalized DataFrames of values from that page
            (values).

    """
    # No data tidying required
    # There are a few NA values in the county column which get interpreted
    # as floats, which messes up the parsing of counties by addfips.
    type_compatible_df = tfr_dfs["service_territory_eia861"].astype({"county": str})
    # Transform values:
    # * Add state and county fips IDs
    transformed_df = (
        # Ensure that we have the canonical US Census county names:
        pudl.helpers.clean_eia_counties(
            type_compatible_df,
            fixes=EIA_FIPS_COUNTY_FIXES)
        # Add FIPS IDs based on county & state names:
        .pipe(pudl.helpers.add_fips_ids)
    )
    transformed_df["short_form"] = _make_yn_bool(transformed_df.short_form)
    tfr_dfs["service_territory_eia861"] = transformed_df
    return tfr_dfs


def balancing_authority(tfr_dfs):
    """
    Transform the EIA 861 Balancing Authority table.

    Transformations include:

    * Fill in balancing authrority IDs based on date, utility ID, and BA Name.
    * Backfill balancing authority codes based on BA ID.
    * Fix BA code and ID typos.

    Args:
        tfr_dfs (dict): A dictionary of transformed EIA 861 DataFrames, keyed by table
            name. It will be mutated by this function.

    Returns:
        dict: A dictionary of transformed EIA 861 dataframes, keyed by table name.

    """
    # No data tidying required
    # All columns are already type compatible.
    # Value transformations:
    # * Backfill BA codes on a per BA ID basis
    # * Fix data entry errors
    df = (
        tfr_dfs["balancing_authority_eia861"]
        .pipe(pudl.helpers.convert_cols_dtypes, "eia", "balancing_authority_eia861")
        .set_index(["report_date", "balancing_authority_name_eia", "utility_id_eia"])
    )

    # Fill in BA IDs based on date, utility ID, and BA Name:
    df.loc[BA_ID_NAME_FIXES.index,
           "balancing_authority_id_eia"] = BA_ID_NAME_FIXES.balancing_authority_id_eia

    # Backfill BA Codes based on BA IDs:
    df = df.reset_index().pipe(_ba_code_backfill)
    # Typo: NEVP, BA ID is 13407, but in 2014-2015 in UT, entered as 13047
    df.loc[
        (df.balancing_authority_code_eia == "NEVP") &
        (df.balancing_authority_id_eia == 13047),
        "balancing_authority_id_eia"
    ] = 13407
    # Typo: Turlock Irrigation District is TIDC, not TID.
    df.loc[
        (df.balancing_authority_code_eia == "TID") &
        (df.balancing_authority_id_eia == 19281),
        "balancing_authority_code_eia"
    ] = "TIDC"

    tfr_dfs["balancing_authority_eia861"] = df
    return tfr_dfs


def balancing_authority_assn(tfr_dfs):
    """
    Compile a balancing authority, utility, state association table.

    For the years up through 2012, the only BA-Util information that's available comes
    from the balancing_authority_eia861 table, and it does not include any state-level
    information. However, there is utility-state association information in the
    sales_eia861 and other data tables.

    For the years from 2013 onward, there's explicit BA-Util-State information in the
    data tables (e.g. sales_eia861). These observed associations can be compiled to give
    us a picture of which BA-Util-State associations exist. However, we need to merge in
    the balancing authority IDs since the data tables only contain the balancing
    authority codes.

    Args:
        tfr_dfs (dict): A dictionary of transformed EIA 861 dataframes. This must
            include any dataframes from which we want to compile BA-Util-State
            associations, which means this function has to be called after all the basic
            transformfunctions that depend on only a single raw table.

    Returns:
        dict: a dictionary of transformed dataframes. This function both compiles the
        association table, and finishes the normalization of the balancing authority
        table. It may be that once the harvesting process incorporates the EIA 861, some
        or all of this functionality should be pulled into the phase-2 transform
        functions.

    """
    # These aren't really "data" tables, and should not be searched for associations
    non_data_dfs = [
        "balancing_authority_eia861",
        "service_territory_eia861",
    ]

    # The dataframes from which to compile BA-Util-State associations
    data_dfs = [tfr_dfs[table]
                for table in tfr_dfs if table not in non_data_dfs]

    logger.info("Building an EIA 861 BA-Util-State association table.")

    # Helpful shorthand query strings....
    early_years = "report_date<='2012-12-31'"
    late_years = "report_date>='2013-01-01'"
    early_dfs = [df.query(early_years) for df in data_dfs]
    late_dfs = [df.query(late_years) for df in data_dfs]

    # The old BA table lists utilities directly, but has no state information.
    early_date_ba_util = _harvest_associations(
        dfs=[tfr_dfs["balancing_authority_eia861"].query(early_years), ],
        cols=["report_date",
              "balancing_authority_id_eia",
              "utility_id_eia"],
    )
    # State-utility associations are brought in from observations in data_dfs
    early_date_util_state = _harvest_associations(
        dfs=early_dfs,
        cols=["report_date",
              "utility_id_eia",
              "state"],
    )
    early_date_ba_util_state = (
        early_date_ba_util
        .merge(early_date_util_state, how="outer")
        .drop_duplicates()
    )

    # New BA table has no utility information, but has BA Codes...
    late_ba_code_id = _harvest_associations(
        dfs=[tfr_dfs["balancing_authority_eia861"].query(late_years), ],
        cols=["report_date",
              "balancing_authority_code_eia",
              "balancing_authority_id_eia"],
    )
    # BA Code allows us to bring in utility+state data from data_dfs:
    late_date_ba_code_util_state = _harvest_associations(
        dfs=late_dfs,
        cols=["report_date",
              "balancing_authority_code_eia",
              "utility_id_eia",
              "state"],
    )
    # We merge on ba_code then drop it, b/c only BA ID exists in all years consistently:
    late_date_ba_util_state = (
        late_date_ba_code_util_state
        .merge(late_ba_code_id, how="outer")
        .drop("balancing_authority_code_eia", axis="columns")
        .drop_duplicates()
    )

    tfr_dfs["balancing_authority_assn_eia861"] = (
        pd.concat([early_date_ba_util_state, late_date_ba_util_state])
        .dropna(subset=["balancing_authority_id_eia", ])
        .astype(pudl.helpers.get_pudl_dtypes(cols=["utility_id_eia"], group="eia"))
    )
    return tfr_dfs


def utility_assn(tfr_dfs):
    """Harvest a Utility-Date-State Association Table."""
    # These aren't really "data" tables, and should not be searched for associations
    non_data_dfs = [
        "balancing_authority_eia861",
        "service_territory_eia861",
    ]
    # The dataframes from which to compile BA-Util-State associations
    data_dfs = [tfr_dfs[table]
                for table in tfr_dfs if table not in non_data_dfs]

    logger.info("Building an EIA 861 Util-State-Date association table.")
    tfr_dfs["utility_assn_eia861"] = _harvest_associations(
        data_dfs, ["report_date", "utility_id_eia", "state"])
    return tfr_dfs


def _harvest_associations(dfs, cols):
    """
    Compile all unique, non-null combinations of values ``cols`` within ``dfs``.

    Find all unique, non-null combinations of the columns ``cols`` in the dataframes
    ``dfs`` within records that are selected by ``query``. All of ``cols`` must be
    present in each of the ``dfs``.

    Args:
        dfs (iterable of pandas.DataFrame): The DataFrames in which to search for
        cols (iterable of str): Labels of columns for which to find unique, non-null
            combinations of values.

    Raises:
        ValueError: if no associations for cols are found in dfs.

    Returns:
        pandas.DataFrame: A dataframe containing all the unique, non-null combinations
        of values found in ``cols``.

    """
    assn = pd.DataFrame()
    for df in dfs:
        if set(df.columns).issuperset(set(cols)):
            assn = assn.append(df[cols])
    assn = assn.dropna().drop_duplicates()
    if assn.empty:
        raise ValueError(
            "These dataframes contain no associations for the columns: "
            f"{cols}"
        )
    return assn


def normalize_balancing_authority(tfr_dfs):
    """
    Finish the normalization of the balancing_authority_eia861 table.

    The balancing_authority_assn_eia861 table depends on information that is only
    available in the UN-normalized form of the balancing_authority_eia861 table, so
    and also on having access to a bunch of transformed data tables, so it can compile
    the observed combinations of report dates, balancing authorities, states, and
    utilities. This means that we have to hold off on the final normalization of the
    balancing_authority_eia861 table until the rest of the transform process is over.

    """
    logger.info("Completing normalization of balancing_authority_eia861.")
    ba_eia861_normed = (
        tfr_dfs["balancing_authority_eia861"]
        .loc[:, [
            "report_date",
            "balancing_authority_id_eia",
            "balancing_authority_code_eia",
            "balancing_authority_name_eia",
        ]]
        .drop_duplicates(subset=["report_date", "balancing_authority_id_eia"])
    )

    # Make sure that there aren't any more BA IDs we can recover from later years:
    ba_ids_missing_codes = (
        ba_eia861_normed.loc[
            ba_eia861_normed.balancing_authority_code_eia.isnull(),
            "balancing_authority_id_eia"]
        .drop_duplicates()
        .dropna()
    )
    fillable_ba_codes = ba_eia861_normed[
        (ba_eia861_normed.balancing_authority_id_eia.isin(ba_ids_missing_codes)) &
        (ba_eia861_normed.balancing_authority_code_eia.notnull())
    ]
    if len(fillable_ba_codes) != 0:
        raise ValueError(
            f"Found {len(fillable_ba_codes)} unfilled but fillable BA Codes!"
        )

    tfr_dfs["balancing_authority_eia861"] = ba_eia861_normed
    return tfr_dfs


def sales(tfr_dfs):
    """Transform the EIA 861 Sales table.

    Transformations include:

    * Remove rows with utility ids 88888 and 99999.
    * Tidy data by customer class.
    * Drop primary key duplicates.
    * Convert 1000s of dollars into dollars.
    * Convert data_observed field I/O into boolean.
    * Map full spelling onto code values.

    """
    idx_cols = [
        "utility_id_eia",
        "state",
        "report_date",
        "balancing_authority_code_eia",
    ]

    # Pre-tidy clean specific to sales table
    raw_sales = (
        tfr_dfs["sales_eia861"].copy()
        .query("utility_id_eia not in (88888, 99999)")
    )

    ###########################################################################
    # Tidy Data:
    ###########################################################################

    logger.info("Tidying the EIA 861 Sales table.")
    tidy_sales, idx_cols = _tidy_class_dfs(
        raw_sales,
        df_name='Sales',
        idx_cols=idx_cols,
        class_list=CUSTOMER_CLASSES,
        class_type='customer_class',
    )

    # remove duplicates on the primary key columns + customer_class -- there
    # are lots of records that have reporting errors in the form of duplicates.
    # Many of them include different values and are therefore impossible to tell
    # which are "correct". The following function drops all but the first of
    # these duplicate entries.
    deduped_sales = _drop_dupes(
        df=tidy_sales,
        df_name='Sales',
        subset=idx_cols
    )

    ###########################################################################
    # Transform Values:
    # * Turn 1000s of dollars back into dollars
    # * Re-code data_observed to boolean:
    #   * O="observed" => True
    #   * I="imputed" => False
    # * Change the form code (A, B, C, D) into the business model that it
    #   corresponds to (retail vs. energy_services), which in combination with
    #   the service_type column (energy, delivery, bundled) will now serve as
    #   part of the primary key for the table.
    ###########################################################################
    logger.info("Performing value transformations on EIA 861 Sales table.")
    transformed_sales = (
        deduped_sales.assign(
            sales_revenue=lambda x: _thousand_to_one(x.sales_revenue),
            data_observed=lambda x: x.data_observed.replace({
                "O": True,
                "I": False,
            }),
            business_model=lambda x: x.business_model.replace({
                "A": "retail",
                "B": "retail",
                "C": "retail",
                "D": "energy_services",
            }),
            service_type=lambda x: x.service_type.str.lower(),
            short_form=lambda x: _make_yn_bool(x.short_form),
        )
    )

    tfr_dfs["sales_eia861"] = transformed_sales
    return tfr_dfs


def advanced_metering_infrastructure(tfr_dfs):
    """
    Transform the EIA 861 Advanced Metering Infrastructure table.

    Transformations include:

    * Tidy data by customer class.
    * Drop total_meters columns (it's calculable with other fields).

    Args:
        tfr_dfs (dict): A dictionary of transformed EIA 861 DataFrames, keyed by table
            name. It will be mutated by this function.

    Returns:
        dict: A dictionary of transformed EIA 861 dataframes, keyed by table name.

    """
    idx_cols = [
        "utility_id_eia",
        "state",
        "balancing_authority_code_eia",
        "report_date",
    ]

    raw_ami = tfr_dfs["advanced_metering_infrastructure_eia861"].copy()

    ###########################################################################
    # Tidy Data:
    ###########################################################################

    logger.info("Tidying the EIA 861 Advanced Metering Infrastructure table.")
    tidy_ami, idx_cols = _tidy_class_dfs(
        raw_ami,
        df_name='Advanced Metering Infrastructure',
        idx_cols=idx_cols,
        class_list=CUSTOMER_CLASSES,
        class_type='customer_class',
    )

    tidy_ami["short_form"] = _make_yn_bool(tidy_ami.short_form)

    # No duplicates to speak of but take measures to check just in case
    _check_for_dupes(tidy_ami, 'Advanced Metering Infrastructure', idx_cols)

    # Drop total_meters col
    tidy_ami = tidy_ami.drop(['total_meters'], axis=1)

    tfr_dfs["advanced_metering_infrastructure_eia861"] = tidy_ami
    return tfr_dfs


def demand_response(tfr_dfs):
    """
    Transform the EIA 861 Demand Response table.

    Transformations include:

    * Fill in NA balancing authority codes with UNK (because it's part of the primary
      key).
    * Tidy subset of the data by customer class.
    * Drop duplicate rows based on primary keys.
    * Convert 1000s of dollars into dollars.

    Args:
        tfr_dfs (dict): A dictionary of transformed EIA 861 DataFrames, keyed by table
            name. It will be mutated by this function.

    Returns:
        dict: A dictionary of transformed EIA 861 dataframes, keyed by table name.
    """
    idx_cols = [
        "utility_id_eia",
        "state",
        "balancing_authority_code_eia",
        "report_date",
    ]

    raw_dr = tfr_dfs["demand_response_eia861"].copy()
    # fill na BA values with 'UNK'
    raw_dr['balancing_authority_code_eia'] = (
        raw_dr['balancing_authority_code_eia'].fillna('UNK')
    )
    raw_dr["short_form"] = _make_yn_bool(raw_dr.short_form)

    # Split data into tidy-able and not
    raw_dr_water_heater = raw_dr[idx_cols + ['water_heater']].copy()
    raw_dr_water_heater = _drop_dupes(
        df=raw_dr_water_heater,
        df_name='Demand Response Water Heater',
        subset=idx_cols
    )
    raw_dr = raw_dr.drop(['water_heater'], axis=1)

    ###########################################################################
    # Tidy Data:
    ###########################################################################

    logger.info("Tidying the EIA 861 Demand Response table.")
    tidy_dr, idx_cols = _tidy_class_dfs(
        raw_dr,
        df_name='Demand Response',
        idx_cols=idx_cols,
        class_list=CUSTOMER_CLASSES,
        class_type='customer_class',
    )

    # shouldn't be duplicates but there are some strange values from IN.
    # these values have Nan BA values and should be deleted earlier.
    # thinking this might have to do with DR table weirdness between 2012 and 2013
    # will come back to this after working on the DSM table. Dropping dupes for now.
    deduped_dr = _drop_dupes(
        df=tidy_dr,
        df_name='Demand Response',
        subset=idx_cols
    )

    ###########################################################################
    # Transform Values:
    # * Turn 1000s of dollars back into dollars
    ###########################################################################
    logger.info(
        "Performing value transformations on EIA 861 Demand Response table.")
    transformed_dr = (
        deduped_dr.assign(
            customer_incentives_cost=lambda x: (
                _thousand_to_one(x.customer_incentives_cost)),
            other_costs=lambda x: (
                _thousand_to_one(x.other_costs))
        )
    )

    tfr_dfs["demand_response_eia861"] = transformed_dr
    tfr_dfs["demand_response_water_heater_eia861"] = raw_dr_water_heater

    return tfr_dfs


def demand_side_management(tfr_dfs):
    """
    Transform the EIA 861 Demand Side Management table.

    In 2013, the EIA changed the contents of the 861 form so that information pertaining
    to demand side management was no longer housed in a single table, but rather two
    seperate ones pertaining to energy efficiency and demand response. While the pre and
    post 2013 tables contain similar information, one column in the pre-2013 demand side
    management table may not have an obvious column equivalent in the post-2013 energy
    efficiency or demand response data. We've addressed this by keeping the demand side
    management and energy efficiency and demand response tables seperate. Use the DSM
    table for pre 2013 data and the EE / DR tables for post 2013 data. Despite the
    uncertainty of comparing across these years, the data are similar and we hope to
    provide a cohesive dataset in the future with all years and comprable columns
    combined.

    Transformations include:

    * Clean up NERC codes and ensure one per row.
    * Remove demand_side_management and data_observed columns (they are all the same).
    * Tidy subset of the data by customer class.
    * Convert Y/N columns to booleans.
    * Convert 1000s of dollars into dollars.

    Args:
        tfr_dfs (dict): A dictionary of transformed EIA 861 DataFrames, keyed by table
            name. It will be mutated by this function.

    Returns:
        dict: A dictionary of transformed EIA 861 dataframes, keyed by table name.

    """
    idx_cols = [
        'utility_id_eia',
        'state',
        'nerc_region',
        'report_date',
    ]

    sales_cols = [
        'sales_for_resale_mwh',
        'sales_to_ultimate_consumers_mwh'
    ]

    bool_cols = [
        'energy_savings_estimates_independently_verified',
        'energy_savings_independently_verified',
        'major_program_changes',
        'price_responsive_programs',
        'short_form',
        'time_responsive_programs',
    ]

    cost_cols = [
        'annual_indirect_program_cost',
        'annual_total_cost',
        'energy_efficiency_annual_cost',
        'energy_efficiency_annual_incentive_payment',
        'load_management_annual_cost',
        'load_management_annual_incentive_payment',
    ]

    raw_dsm = tfr_dfs['demand_side_management_eia861'].copy()

    ###########################################################################
    # Transform Data Round 1 (must be done to avoid issues with nerc_region col in
    # _tidy_class_dfs())
    # * Clean NERC region col
    # * Drop data_status and demand_side_management cols (they don't contain anything)
    ###########################################################################

    transformed_dsm1 = (
        _clean_nerc(raw_dsm, idx_cols)
        .drop(['demand_side_management', 'data_status'], axis=1)
        .query("utility_id_eia not in [88888]")
    )

    # Separate dsm data into sales vs. other table (the latter of which can be tidied)
    dsm_sales = transformed_dsm1[idx_cols + sales_cols].copy()
    dsm_ee_dr = transformed_dsm1.drop(sales_cols, axis=1)

    ###########################################################################
    # Tidy Data:
    ###########################################################################

    tidy_dsm, dsm_idx_cols = (
        pudl.transform.eia861._tidy_class_dfs(
            dsm_ee_dr,
            df_name='Demand Side Management',
            idx_cols=idx_cols,
            class_list=CUSTOMER_CLASSES,
            class_type='customer_class',
            keep_totals=True
        )
    )

    ###########################################################################
    # Transform Data Round 2
    # * Make booleans (Y=True, N=False)
    # * Turn 1000s of dollars back into dollars
    ###########################################################################

    # Split tidy dsm data into transformable chunks
    tidy_dsm_bool = (
        tidy_dsm[dsm_idx_cols + bool_cols].copy()
        .set_index(dsm_idx_cols)
    )
    tidy_dsm_cost = (
        tidy_dsm[dsm_idx_cols + cost_cols].copy()
        .set_index(dsm_idx_cols)
    )
    tidy_dsm_ee_dr = (
        tidy_dsm.drop(bool_cols + cost_cols, axis=1)
    )

    # Calculate transformations for each chunk
    transformed_dsm2_bool = (
        _make_yn_bool(tidy_dsm_bool)
        .reset_index()
        .assign(short_form=lambda x: x.short_form.fillna(False))
    )
    transformed_dsm2_cost = _thousand_to_one(tidy_dsm_cost).reset_index()

    # Merge transformed chunks back together
    transformed_dsm2 = (
        pd.merge(transformed_dsm2_bool, transformed_dsm2_cost,
                 on=dsm_idx_cols, how='outer')
    )
    transformed_dsm2 = (
        pd.merge(transformed_dsm2, tidy_dsm_ee_dr,
                 on=dsm_idx_cols, how='outer')
    )

    # Split into final tables
    ee_cols = [col for col in transformed_dsm2 if 'energy_efficiency' in col]
    dr_cols = [col for col in transformed_dsm2 if 'load_management' in col]
    program_cols = ['price_responsiveness_customers',
                    'time_responsiveness_customers']
    total_cost_cols = ['annual_indirect_program_cost', 'annual_total_cost']

    dsm_ee_dr = (
        transformed_dsm2[
            dsm_idx_cols
            + ee_cols
            + dr_cols
            + program_cols
            + total_cost_cols].copy()
    )
    dsm_misc = (
        transformed_dsm2.drop(
            ee_cols
            + dr_cols
            + program_cols
            + total_cost_cols
            + ['customer_class'], axis=1)
    )
    dsm_misc = _drop_dupes(
        df=dsm_misc,
        df_name='Demand Side Management Misc.',
        subset=['utility_id_eia', 'state', 'nerc_region', 'report_date']
    )

    del tfr_dfs['demand_side_management_eia861']

    tfr_dfs['demand_side_management_sales_eia861'] = dsm_sales
    tfr_dfs['demand_side_management_ee_dr_eia861'] = dsm_ee_dr
    tfr_dfs['demand_side_management_misc_eia861'] = dsm_misc

    return tfr_dfs


def distributed_generation(tfr_dfs):
    """
    Transform the EIA 861 Distributed Generation table.

    Transformations include:

    * Map full spelling onto code values.
    * Convert pre-2010 percent values in mw values.
    * Remove total columns calculable with other fields.
    * Tidy subset of the data by tech class.
    * Tidy subset of the data by fuel class.

    Args:
        tfr_dfs (dict): A dictionary of transformed EIA 861 DataFrames, keyed by table
            name. It will be mutated by this function.

    Returns:
        dict: A dictionary of transformed EIA 861 dataframes, keyed by table name.

    """
    idx_cols = [
        'utility_id_eia',
        'state',
        'report_date',
    ]

    misc_cols = [
        'backup_capacity_mw',
        'backup_capacity_pct',
        'distributed_generation_owned_capacity_mw',
        'distributed_generation_owned_capacity_pct',
        'estimated_or_actual_capacity_data',
        'generators_number',
        'generators_num_less_1_mw',
        'total_capacity_mw',
        'total_capacity_less_1_mw',
        'utility_name_eia',
    ]

    tech_cols = [
        'all_storage_capacity_mw',
        'combustion_turbine_capacity_mw',
        'combustion_turbine_capacity_pct',
        'estimated_or_actual_tech_data',
        'hydro_capacity_mw',
        'hydro_capacity_pct',
        'internal_combustion_capacity_mw',
        'internal_combustion_capacity_pct',
        'other_capacity_mw',
        'other_capacity_pct',
        'pv_capacity_mw',
        'steam_capacity_mw',
        'steam_capacity_pct',
        'total_capacity_mw',
        'wind_capacity_mw',
        'wind_capacity_pct',
    ]

    fuel_cols = [
        'oil_fuel_pct',
        'estimated_or_actual_fuel_data',
        'gas_fuel_pct',
        'other_fuel_pct',
        'renewable_fuel_pct',
        'water_fuel_pct',
        'wind_fuel_pct',
        'wood_fuel_pct',
    ]

    # Pre-tidy transform: set estimated or actual A/E values to 'Acutal'/'Estimated'
    raw_dg = (
        tfr_dfs['distributed_generation_eia861'].copy()
        .assign(
            estimated_or_actual_capacity_data=lambda x: (
                x.estimated_or_actual_capacity_data.map(ESTIMATED_OR_ACTUAL)),
            estimated_or_actual_fuel_data=lambda x: (
                x.estimated_or_actual_fuel_data.map(ESTIMATED_OR_ACTUAL)),
            estimated_or_actual_tech_data=lambda x: (
                x.estimated_or_actual_tech_data.map(ESTIMATED_OR_ACTUAL))
        )
    )

    # Split into three tables: Capacity/tech-related, fuel-related, and misc.
    raw_dg_tech = raw_dg[idx_cols + tech_cols].copy()
    raw_dg_fuel = raw_dg[idx_cols + fuel_cols].copy()
    raw_dg_misc = raw_dg[idx_cols + misc_cols].copy()

    ###########################################################################
    # Transform Values:
    # * Turn pct values into mw values
    # * Remove old pct cols and totals cols
    # Explanation: Pre 2010 reporting asks for components as a percent of total capacity
    # whereas after 2010, the forms ask for the component portion as a mw value. In
    # order to coalesce similar data, we've used total values to turn percent values
    # from pre 2010 into mw values like those post-2010.
    ###########################################################################

    # Separate datasets into years with only pct values (pre-2010) and years with only mw values (post-2010)
    df_pre_2010_tech = raw_dg_tech[raw_dg_tech['report_date'] < '2010-01-01']
    df_post_2010_tech = raw_dg_tech[raw_dg_tech['report_date'] >= '2010-01-01']
    df_pre_2010_misc = raw_dg_misc[raw_dg_misc['report_date'] < '2010-01-01']
    df_post_2010_misc = raw_dg_misc[raw_dg_misc['report_date'] >= '2010-01-01']

    logger.info(
        'Converting pct values into mw values for distributed generation misc table')
    transformed_dg_misc = (
        df_pre_2010_misc.assign(
            distributed_generation_owned_capacity_mw=lambda x: _pct_to_mw(
                x, 'distributed_generation_owned_capacity_pct'),
            backup_capacity_mw=lambda x: _pct_to_mw(x, 'backup_capacity_pct'),
        ).append(df_post_2010_misc)
        .drop(['distributed_generation_owned_capacity_pct',
               'backup_capacity_pct',
               'total_capacity_mw'], axis=1)
    )

    logger.info(
        'Converting pct values into mw values for distributed generation tech table')
    transformed_dg_tech = (
        df_pre_2010_tech.assign(
            combustion_turbine_capacity_mw=lambda x: (
                _pct_to_mw(x, 'combustion_turbine_capacity_pct')),
            hydro_capacity_mw=lambda x: _pct_to_mw(x, 'hydro_capacity_pct'),
            internal_combustion_capacity_mw=lambda x: (
                _pct_to_mw(x, 'internal_combustion_capacity_pct')),
            other_capacity_mw=lambda x: _pct_to_mw(x, 'other_capacity_pct'),
            steam_capacity_mw=lambda x: _pct_to_mw(x, 'steam_capacity_pct'),
            wind_capacity_mw=lambda x: _pct_to_mw(x, 'wind_capacity_pct'),
        ).append(df_post_2010_tech)
        .drop([
            'combustion_turbine_capacity_pct',
            'hydro_capacity_pct',
            'internal_combustion_capacity_pct',
            'other_capacity_pct',
            'steam_capacity_pct',
            'wind_capacity_pct',
            'total_capacity_mw'], axis=1
        )
    )

    ###########################################################################
    # Tidy Data
    ###########################################################################

    logger.info('Tidying Distributed Generation Tech Table')
    tidy_dg_tech, tech_idx_cols = _tidy_class_dfs(
        df=transformed_dg_tech,
        df_name='Distributed Generation Tech Component Capacity',
        idx_cols=idx_cols,
        class_list=TECH_CLASSES,
        class_type='tech_class',
    )

    logger.info('Tidying Distributed Generation Fuel Table')
    tidy_dg_fuel, fuel_idx_cols = _tidy_class_dfs(
        df=raw_dg_fuel,
        df_name='Distributed Generation Fuel Percent',
        idx_cols=idx_cols,
        class_list=FUEL_CLASSES,
        class_type='fuel_class',
    )

    # Drop original distributed generation table from tfr_dfs
    del tfr_dfs['distributed_generation_eia861']

    tfr_dfs["distributed_generation_tech_eia861"] = tidy_dg_tech
    tfr_dfs["distributed_generation_fuel_eia861"] = tidy_dg_fuel
    tfr_dfs["distributed_generation_misc_eia861"] = transformed_dg_misc

    return tfr_dfs


def distribution_systems(tfr_dfs):
    """
    Transform the EIA 861 Distribution Systems table.

    Transformations include:

    * No additional transformations.

    Args:
        tfr_dfs (dict): A dictionary of transformed EIA 861 DataFrames, keyed by table
            name. It will be mutated by this function.

    Returns:
        dict: A dictionary of transformed EIA 861 dataframes, keyed by table name.

    """
    # No data tidying or transformation required

    raw_ds = (
        tfr_dfs['distribution_systems_eia861'].copy()
    )
    raw_ds["short_form"] = _make_yn_bool(raw_ds.short_form)

    # No duplicates to speak of but take measures to check just in case
    _check_for_dupes(
        raw_ds,
        'Distribution Systems',
        ["utility_id_eia", "state", "report_date"]
    )

    tfr_dfs["distribution_systems_eia861"] = raw_ds

    return tfr_dfs


def dynamic_pricing(tfr_dfs):
    """
    Transform the EIA 861 Dynamic Pricing table.

    Transformations include:

    * Tidy subset of the data by customer class.
    * Convert Y/N columns to booleans.

    Args:
        tfr_dfs (dict): A dictionary of transformed EIA 861 DataFrames, keyed by table
            name. It will be mutated by this function.

    Returns:
        dict: A dictionary of transformed EIA 861 dataframes, keyed by table name.

    """
    idx_cols = [
        "utility_id_eia",
        "state",
        "balancing_authority_code_eia",
        "report_date",
    ]

    class_attributes = [
        'critical_peak_pricing',
        'critical_peak_rebate',
        'real_time_pricing',
        'time_of_use_pricing',
        'variable_peak_pricing'
    ]

    raw_dp = (
        tfr_dfs["dynamic_pricing_eia861"].copy()
        .query("utility_id_eia not in [88888]")
    )
    raw_dp["short_form"] = _make_yn_bool(raw_dp.short_form)

    ###########################################################################
    # Tidy Data:
    ###########################################################################

    logger.info("Tidying the EIA 861 Dynamic Pricing table.")
    tidy_dp, idx_cols = _tidy_class_dfs(
        raw_dp,
        df_name='Dynamic Pricing',
        idx_cols=idx_cols,
        class_list=CUSTOMER_CLASSES,
        class_type='customer_class',
    )

    # No duplicates to speak of but take measures to check just in case
    _check_for_dupes(tidy_dp, 'Dynamic Pricing', idx_cols)

    ###########################################################################
    # Transform Values:
    # * Make Y/N's into booleans and X values into pd.NA
    ###########################################################################

    logger.info(
        "Performing value transformations on EIA 861 Dynamic Pricing table.")
    for col in class_attributes:
        tidy_dp[col] = (
            tidy_dp[col].replace({'Y': True, 'N': False})
            .apply(lambda x: x if x in [True, False] else pd.NA)
        )

    tfr_dfs["dynamic_pricing_eia861"] = tidy_dp
    return tfr_dfs


def energy_efficiency(tfr_dfs):
    """
    Transform the EIA 861 Energy Efficiency table.

    Transformations include:

    * Tidy subset of the data by customer class.
    * Drop website column (almost no valid information).
    * Convert 1000s of dollars into dollars.

    Args:
        tfr_dfs (dict): A dictionary of transformed EIA 861 DataFrames, keyed by table
            name. It will be mutated by this function.

    Returns:
        dict: A dictionary of transformed EIA 861 dataframes, keyed by table name.

    """
    idx_cols = [
        'utility_id_eia',
        'state',
        'balancing_authority_code_eia',
        'report_date',
    ]

    raw_ee = tfr_dfs["energy_efficiency_eia861"].copy()

    raw_ee["short_form"] = _make_yn_bool(raw_ee.short_form)

    # No duplicates to speak of but take measures to check just in case
    _check_for_dupes(raw_ee, 'Energy Efficiency', idx_cols)

    ###########################################################################
    # Tidy Data:
    ###########################################################################

    logger.info("Tidying the EIA 861 Energy Efficiency table.")

    # wide-to-tall by customer class (must be done before wide-to-tall by fuel class)
    tidy_ee, _ = pudl.transform.eia861._tidy_class_dfs(
        raw_ee,
        df_name='Energy Efficiency',
        idx_cols=idx_cols,
        class_list=CUSTOMER_CLASSES,
        class_type='customer_class',
        keep_totals=True
    )

    ###########################################################################
    # Transform Values:
    # * Turn 1000s of dollars back into dollars
    # * Get rid of website column
    ###########################################################################

    logger.info("Transforming the EIA 861 Energy Efficiency table.")

    transformed_ee = (
        tidy_ee.assign(
            customer_incentives_incremental_cost=lambda x: (
                _thousand_to_one(x.customer_incentives_incremental_cost)),
            customer_incentives_incremental_life_cycle_cost=lambda x: (
                _thousand_to_one(x.customer_incentives_incremental_life_cycle_cost)),
            customer_other_costs_incremental_life_cycle_cost=lambda x: (
                _thousand_to_one(x.customer_other_costs_incremental_life_cycle_cost)),
            other_costs_incremental_cost=lambda x: (
                _thousand_to_one(x.other_costs_incremental_cost)),
        ).drop(['website'], axis=1)
    )

    tfr_dfs["energy_efficiency_eia861"] = transformed_ee
    return tfr_dfs


def green_pricing(tfr_dfs):
    """
    Transform the EIA 861 Green Pricing table.

    Transformations include:

    * Tidy subset of the data by customer class.
    * Convert 1000s of dollars into dollars.

    Args:
        tfr_dfs (dict): A dictionary of transformed EIA 861 DataFrames, keyed by table
            name. It will be mutated by this function.

    Returns:
        dict: A dictionary of transformed EIA 861 dataframes, keyed by table name.

    """
    idx_cols = [
        "utility_id_eia",
        "state",
        "report_date",
    ]

    raw_gp = tfr_dfs["green_pricing_eia861"].copy()

    ###########################################################################
    # Tidy Data:
    ###########################################################################

    logger.info("Tidying the EIA 861 Green Pricing table.")
    tidy_gp, idx_cols = _tidy_class_dfs(
        raw_gp,
        df_name='Green Pricing',
        idx_cols=idx_cols,
        class_list=CUSTOMER_CLASSES,
        class_type='customer_class',
    )

    _check_for_dupes(tidy_gp, 'Green Pricing', idx_cols)

    ###########################################################################
    # Transform Values:
    # * Turn 1000s of dollars back into dollars
    ###########################################################################
    logger.info(
        "Performing value transformations on EIA 861 Green Pricing table.")
    transformed_gp = (
        tidy_gp.assign(
            green_pricing_revenue=lambda x: (
                _thousand_to_one(x.green_pricing_revenue)),
            rec_revenue=lambda x: (
                _thousand_to_one(x.rec_revenue))
        )
    )

    tfr_dfs["green_pricing_eia861"] = transformed_gp

    return tfr_dfs


def mergers(tfr_dfs):
    """
    Transform the EIA 861 Mergers table.

    Args:
        tfr_dfs (dict): A dictionary of transformed EIA 861 DataFrames, keyed by table
            name. It will be mutated by this function.

    Returns:
        dict: A dictionary of transformed EIA 861 dataframes, keyed by table name.

    """
    transformed_mergers = tfr_dfs["mergers_eia861"].copy()

    # No duplicates to speak of but take measures to check just in case
    _check_for_dupes(
        transformed_mergers,
        'Mergers',
        ["utility_id_eia", "state", "report_date"]
    )

    tfr_dfs["mergers_eia861"] = transformed_mergers
    return tfr_dfs


def net_metering(tfr_dfs):
    """
    Transform the EIA 861 Net Metering table.

    Transformations include:

    * Remove rows with utility ids 99999.
    * Tidy subset of the data by customer class.
    * Tidy subset of the data by tech class.

    Args:
        tfr_dfs (dict): A dictionary of transformed EIA 861 DataFrames, keyed by table
            name. It will be mutated by this function.

    Returns:
        dict: A dictionary of transformed EIA 861 dataframes, keyed by table name.

    """
    idx_cols = [
        'utility_id_eia',
        'state',
        'balancing_authority_code_eia',
        'report_date',
    ]

    misc_cols = [
        'pv_current_flow_type'
    ]

    # Pre-tidy clean specific to net_metering table
    raw_nm = (
        tfr_dfs["net_metering_eia861"].copy()
        .query("utility_id_eia not in [99999]")
    )
    raw_nm["short_form"] = _make_yn_bool(raw_nm.short_form)

    # Separate customer class data from misc data (in this case just one col: current flow)
    # Could easily add this to tech_class if desired.
    raw_nm_customer_fuel_class = (
        raw_nm.drop(misc_cols, axis=1).copy())
    raw_nm_misc = raw_nm[idx_cols + misc_cols].copy()

    # Check for duplicates before idx cols get changed
    _check_for_dupes(raw_nm_misc, 'Net Metering Current Flow Type PV', idx_cols)

    ###########################################################################
    # Tidy Data:
    ###########################################################################

    logger.info("Tidying the EIA 861 Net Metering table.")
    # wide-to-tall by customer class (must be done before wide-to-tall by fuel class)
    tidy_nm_customer_class, idx_cols = _tidy_class_dfs(
        raw_nm_customer_fuel_class,
        df_name='Net Metering',
        idx_cols=idx_cols,
        class_list=CUSTOMER_CLASSES,
        class_type='customer_class',
    )

    # wide-to-tall by fuel class
    tidy_nm_customer_fuel_class, idx_cols = _tidy_class_dfs(
        tidy_nm_customer_class,
        df_name='Net Metering',
        idx_cols=idx_cols,
        class_list=TECH_CLASSES,
        class_type='tech_class',
        keep_totals=True,
    )

    # No duplicates to speak of but take measures to check just in case
    _check_for_dupes(
        tidy_nm_customer_fuel_class, 'Net Metering Customer & Fuel Class', idx_cols)

    # No transformation needed

    # Drop original net_metering_eia861 table from tfr_dfs
    del tfr_dfs['net_metering_eia861']

    tfr_dfs["net_metering_customer_fuel_class_eia861"] = tidy_nm_customer_fuel_class
    tfr_dfs["net_metering_misc_eia861"] = raw_nm_misc

    return tfr_dfs


def non_net_metering(tfr_dfs):
    """
    Transform the EIA 861 Non-Net Metering table.

    Transformations include:

    * Remove rows with utility ids 99999.
    * Drop duplicate rows.
    * Tidy subset of the data by customer class.
    * Tidy subset of the data by tech class.

    Args:
        tfr_dfs (dict): A dictionary of transformed EIA 861 DataFrames, keyed by table
            name. It will be mutated by this function.

    Returns:
        dict: A dictionary of transformed EIA 861 dataframes, keyed by table name.

    """
    idx_cols = [
        'utility_id_eia',
        'state',
        'balancing_authority_code_eia',
        'report_date',
    ]

    misc_cols = [
        'backup_capacity_mw',
        'generators_number',
        'pv_current_flow_type',
        'utility_owned_capacity_mw'
    ]

    # Pre-tidy clean specific to non_net_metering table
    raw_nnm = (
        tfr_dfs["non_net_metering_eia861"].copy()
        .query("utility_id_eia not in '99999'")
    )

    # there are ~80 fully duplicate records in the 2018 table. We need to
    # remove those duplicates
    og_len = len(raw_nnm)
    raw_nnm = raw_nnm.drop_duplicates(keep='first')
    diff_len = og_len - len(raw_nnm)
    if diff_len > 100:
        raise ValueError(
            f"""Too many duplicate dropped records in raw non-net metering
    table: {diff_len}""")

    # Separate customer class data from misc data
    raw_nnm_customer_fuel_class = raw_nnm.drop(misc_cols, axis=1).copy()
    raw_nnm_misc = (raw_nnm[idx_cols + misc_cols]).copy()

    # Check for duplicates before idx cols get changed
    _check_for_dupes(
        raw_nnm_misc, 'Non Net Metering Misc.', idx_cols)

    ###########################################################################
    # Tidy Data:
    ###########################################################################

    logger.info("Tidying the EIA 861 Non Net Metering table.")

    # wide-to-tall by customer class (must be done before wide-to-tall by fuel class)
    tidy_nnm_customer_class, idx_cols = _tidy_class_dfs(
        raw_nnm_customer_fuel_class,
        df_name='Non Net Metering',
        idx_cols=idx_cols,
        class_list=CUSTOMER_CLASSES,
        class_type='customer_class',
        keep_totals=True
    )

    # wide-to-tall by fuel class
    tidy_nnm_customer_fuel_class, idx_cols = _tidy_class_dfs(
        tidy_nnm_customer_class,
        df_name='Non Net Metering',
        idx_cols=idx_cols,
        class_list=TECH_CLASSES,
        class_type='tech_class',
        keep_totals=True
    )

    # No duplicates to speak of (deleted 2018 duplicates above) but take measures to
    # check just in case
    _check_for_dupes(
        tidy_nnm_customer_fuel_class,
        'Non Net Metering Customer & Fuel Class', idx_cols)

    # Delete total_capacity_mw col for redundancy (must delete x not y)
    tidy_nnm_customer_fuel_class = (
        tidy_nnm_customer_fuel_class.drop(columns='capacity_mw_x')
        .rename(columns={'capacity_mw_y': 'capacity_mw'})
    )

    # No transformation needed

    # Drop original net_metering_eia861 table from tfr_dfs
    del tfr_dfs['non_net_metering_eia861']

    tfr_dfs["non_net_metering_customer_fuel_class_eia861"] = (
        tidy_nnm_customer_fuel_class)
    tfr_dfs["non_net_metering_misc_eia861"] = raw_nnm_misc

    return tfr_dfs


def operational_data(tfr_dfs):
    """
    Transform the EIA 861 Operational Data table.

    Transformations include:

    * Remove rows with utility ids 88888.
    * Remove rows with NA utility id.
    * Clean up NERC codes and ensure one per row.
    * Convert data_observed field I/O into boolean.
    * Tidy subset of the data by revenue class.
    * Convert 1000s of dollars into dollars.

    Args:
        tfr_dfs (dict): A dictionary of transformed EIA 861 DataFrames, keyed by table
            name. It will be mutated by this function.

    Returns:
        dict: A dictionary of transformed EIA 861 dataframes, keyed by table name.

    """
    idx_cols = [
        'utility_id_eia',
        'state',
        'nerc_region',
        'report_date',
    ]

    # Pre-tidy clean specific to operational data table
    raw_od = tfr_dfs["operational_data_eia861"].copy()
    raw_od = (  # removed (raw_od['utility_id_eia'].notnull()) for RMI
        raw_od[(raw_od['utility_id_eia'] != 88888) &
               (raw_od['utility_id_eia'].notnull())]
    )

    ###########################################################################
    # Transform Data Round 1:
    # * Clean up reported NERC regions:
    #    * Fix puncuation/case
    #    * Replace na with 'UNK'
    #    * Make sure NERC regions are a verified NERC region
    #    * Add underscore between double entires (SPP_ERCOT)
    # * Re-code data_observed to boolean:
    #   * O="observed" => True
    #   * I="imputed" => False
    ###########################################################################

    transformed_od = (
        _clean_nerc(raw_od, idx_cols)
        .assign(
            data_observed=lambda x: x.data_observed.replace({
                "O": True,
                "I": False
            }),
            short_form=lambda x: _make_yn_bool(x.short_form)
        )
    )

    # Split data into 2 tables:
    #  * Revenue (wide-to-tall)
    #  * Misc. (other)
    revenue_cols = [col for col in transformed_od if 'revenue' in col]
    transformed_od_misc = (transformed_od.drop(revenue_cols, axis=1))
    transformed_od_rev = (transformed_od[idx_cols + revenue_cols].copy())

    # Wide-to-tall revenue columns
    tidy_od_rev, idx_cols = (
        _tidy_class_dfs(
            transformed_od_rev,
            df_name='Operational Data Revenue',
            idx_cols=idx_cols,
            class_list=REVENUE_CLASSES,
            class_type='revenue_class'
        )
    )

    ###########################################################################
    # Transform Data Round 2:
    # * Turn 1000s of dollars back into dollars
    ###########################################################################

    # Transform revenue 1000s into dollars
    transformed_od_rev = (
        tidy_od_rev.assign(revenue=lambda x: (
            _thousand_to_one(x.revenue))
        )
    )

    # Drop original operational_data_eia861 table from tfr_dfs
    del tfr_dfs['operational_data_eia861']

    tfr_dfs["operational_data_revenue_eia861"] = transformed_od_rev
    tfr_dfs["operational_data_misc_eia861"] = transformed_od_misc

    return tfr_dfs


def reliability(tfr_dfs):
    """
    Transform the EIA 861 Reliability table.

    Transformations include:

    * Tidy subset of the data by reliability standard.
    * Convert Y/N columns to booleans.
    * Map full spelling onto code values.
    * Drop duplicate rows.

    Args:
        tfr_dfs (dict): A dictionary of transformed EIA 861 DataFrames, keyed by table
            name. It will be mutated by this function.

    Returns:
        dict: A dictionary of transformed EIA 861 dataframes, keyed by table name.

    """
    idx_cols = [
        'utility_id_eia',
        'state',
        'report_date'
    ]

    # Pre-tidy clean specific to operational data table
    raw_r = tfr_dfs["reliability_eia861"].copy()

    ###########################################################################
    # Tidy Data:
    ###########################################################################

    logger.info("Tidying the EIA 861 Reliability table.")

    # wide-to-tall by standards
    tidy_r, idx_cols = _tidy_class_dfs(
        df=raw_r,
        df_name='Reliability',
        idx_cols=idx_cols,
        class_list=RELIABILITY_STANDARDS,
        class_type='standard',
        keep_totals=False,
    )

    ###########################################################################
    # Transform Data:
    # * Re-code outages_recorded_automatically and inactive_accounts_included to
    # boolean:
    #   * Y/y="Yes" => True
    #   * N/n="No" => False
    # * Expand momentary_interruption_definition:
    #   * 'L' => 'Less than one minute'
    #   * 'F' => 'Less than or equal to five minutes'
    #   * 'O' => 'Other'
    ###########################################################################

    transformed_r = (
        tidy_r.assign(
            outages_recorded_automatically=lambda x: (
                _make_yn_bool(x.outages_recorded_automatically)
            ),
            inactive_accounts_included=lambda x: (
                _make_yn_bool(x.inactive_accounts_included)
            ),
            short_form=lambda x: _make_yn_bool(x.short_form),
<<<<<<< HEAD
=======
            # This field should be encoded using momentary_interruptions_eia
            # But the EIA 861 tables aren't fully integrated yet.
>>>>>>> 0e41b1fd
            momentary_interruption_definition=lambda x: (
                x.momentary_interruption_definition.map(MOMENTARY_INTERRUPTIONS)
            )
        )
    )

    # Drop duplicate entries for utilities 13027, 3408 and 9697
    transformed_r = _drop_dupes(
        df=transformed_r,
        df_name='Reliability',
        subset=idx_cols
    )

    tfr_dfs["reliability_eia861"] = transformed_r

    return tfr_dfs


def utility_data(tfr_dfs):
    """
    Transform the EIA 861 Utility Data table.

    Transformations include:

    * Remove rows with utility ids 88888.
    * Clean up NERC codes and ensure one per row.
    * Tidy subset of the data by NERC region.
    * Tidy subset of the data by RTO.
    * Convert Y/N columns to booleans.

    Args:
        tfr_dfs (dict): A dictionary of transformed EIA 861 DataFrames, keyed by table
            name. It will be mutated by this function.

    Returns:
        dict: A dictionary of transformed EIA 861 dataframes, keyed by table name.

    """
    idx_cols = [
        'utility_id_eia',
        'state',
        'report_date',
        'nerc_region'
    ]

    # Pre-tidy clean specific to operational data table
    raw_ud = (
        tfr_dfs["utility_data_eia861"].copy()
        .query("utility_id_eia not in [88888]")
    )

    ##############################################################################
    # Transform Data Round 1 (must be done to avoid issues with nerc_region col in
    # _tidy_class_dfs())
    # * Clean NERC region col
    ##############################################################################

    transformed_ud = (
        _clean_nerc(raw_ud, idx_cols)
        .assign(short_form=lambda x: _make_yn_bool(x.short_form))
    )

    # Establish columns that are nerc regions vs. rtos
    nerc_cols = [col for col in raw_ud if 'nerc_region_operation' in col]
    rto_cols = [col for col in raw_ud if 'rto_operation' in col]

    # Make separate tables for nerc vs. rto vs. misc data
    raw_ud_nerc = transformed_ud[idx_cols + nerc_cols].copy()
    raw_ud_rto = transformed_ud[idx_cols + rto_cols].copy()
    raw_ud_misc = transformed_ud.drop(nerc_cols + rto_cols, axis=1).copy()

    ###########################################################################
    # Tidy Data:
    ###########################################################################

    logger.info("Tidying the EIA 861 Utility Data tables.")

    tidy_ud_nerc, _ = _tidy_class_dfs(
        df=raw_ud_nerc,
        df_name='Utility Data NERC Regions',
        idx_cols=idx_cols,
        class_list=[x.lower() for x in NERC_REGIONS],
        class_type='nerc_regions_of_operation',
    )

    tidy_ud_rto, _ = _tidy_class_dfs(
        df=raw_ud_rto,
        df_name='Utility Data RTOs',
        idx_cols=idx_cols,
        class_list=RTO_CLASSES,
        class_type='rtos_of_operation'
    )

    ###########################################################################
    # Transform Data Round 2:
    # * Re-code operating_in_XX to boolean:
    #   * Y = "Yes" => True
    #   * N = "No" => False
    #   * Blank => False
    # * Make nerc_regions uppercase
    ###########################################################################

    # Transform NERC region table
    transformed_ud_nerc = (
        tidy_ud_nerc.assign(
            nerc_region_operation=lambda x: (
                _make_yn_bool(x.nerc_region_operation.fillna(False))),
            nerc_regions_of_operation=lambda x: (
                x.nerc_regions_of_operation.str.upper()
            )
        )
    )

    # Only keep true values and drop bool col
    transformed_ud_nerc = (
        transformed_ud_nerc[transformed_ud_nerc.nerc_region_operation]
        .drop(['nerc_region_operation'], axis=1)
    )

    # Transform RTO table
    transformed_ud_rto = (
        tidy_ud_rto.assign(
            rto_operation=lambda x: (
                x.rto_operation
                .fillna(False)
                .replace({"N": False, "Y": True})),
            rtos_of_operation=lambda x: (
                x.rtos_of_operation.str.upper()
            )
        )
    )

    # Only keep true values and drop bool col
    transformed_ud_rto = (
        transformed_ud_rto[transformed_ud_rto.rto_operation]
        .drop(['rto_operation'], axis=1)
    )

    # Transform MISC table by first separating bool cols from non bool cols
    # and then making them into boolean values.
    transformed_ud_misc_bool = (
        raw_ud_misc
        .drop(['entity_type', 'utility_name_eia'], axis=1)
        .set_index(idx_cols)
        .fillna(False)
        .replace({"N": False, "Y": True})
    )

    # Merge misc. bool cols back together with misc. non bool cols
    transformed_ud_misc = (
        pd.merge(
            raw_ud_misc[idx_cols + ['entity_type', 'utility_name_eia']],
            transformed_ud_misc_bool,
            on=idx_cols,
            how='outer'
        )
    )

    # Drop original operational_data_eia861 table from tfr_dfs
    del tfr_dfs['utility_data_eia861']

    tfr_dfs["utility_data_nerc_eia861"] = transformed_ud_nerc
    tfr_dfs["utility_data_rto_eia861"] = transformed_ud_rto
    tfr_dfs["utility_data_misc_eia861"] = transformed_ud_misc

    return tfr_dfs


##############################################################################
# Coordinating Transform Function
##############################################################################

def transform(raw_dfs, eia861_tables=PUDL_TABLES["eia861"]):
    """
    Transform EIA 861 DataFrames.

    Args:
        raw_dfs (dict): a dictionary of tab names (keys) and DataFrames (values). This
            can be generated by pudl.
        eia861_tables (tuple): A tuple containing the names of the EIA 861 tables that
            can be pulled into PUDL.

    Returns:
        dict: A dictionary of DataFrame objects in which pages from EIA 861 form (keys)
        corresponds to a normalized DataFrame of values from that page (values).

    """
    # these are the tables that we have transform functions for...
    tfr_funcs = {
        "balancing_authority_eia861": balancing_authority,
        "service_territory_eia861": service_territory,
        "sales_eia861": sales,
        "advanced_metering_infrastructure_eia861": advanced_metering_infrastructure,
        "demand_response_eia861": demand_response,
        "demand_side_management_eia861": demand_side_management,
        "distributed_generation_eia861": distributed_generation,
        "distribution_systems_eia861": distribution_systems,
        "dynamic_pricing_eia861": dynamic_pricing,
        "energy_efficiency_eia861": energy_efficiency,
        "green_pricing_eia861": green_pricing,
        "mergers_eia861": mergers,
        "net_metering_eia861": net_metering,
        "non_net_metering_eia861": non_net_metering,
        "operational_data_eia861": operational_data,
        "reliability_eia861": reliability,
        "utility_data_eia861": utility_data,

    }

    # Dictionary for transformed dataframes and pre-transformed dataframes.
    # Pre-transformed dataframes may be split into two or more output dataframes.
    tfr_dfs = {}

    if not raw_dfs:
        logger.info(
            "No raw EIA 861 dataframes found. Not transforming EIA 861.")
        return tfr_dfs
    # for each of the tables, run the respective transform funtction
    for table in eia861_tables:
        if table not in tfr_funcs.keys():
            raise ValueError(f"Unrecognized EIA 861 table: {table}")
        logger.info(f"Transforming raw EIA 861 DataFrames for {table} "
                    f"concatenated across all years.")
        tfr_dfs[table] = _early_transform(raw_dfs[table])
        tfr_dfs = tfr_funcs[table](tfr_dfs)

    # This is more like harvesting stuff, and should probably be relocated:
    tfr_dfs = balancing_authority_assn(tfr_dfs)
    tfr_dfs = utility_assn(tfr_dfs)
    tfr_dfs = normalize_balancing_authority(tfr_dfs)
    tfr_dfs = pudl.helpers.convert_dfs_dict_dtypes(tfr_dfs, 'eia')
    return tfr_dfs<|MERGE_RESOLUTION|>--- conflicted
+++ resolved
@@ -2251,11 +2251,8 @@
                 _make_yn_bool(x.inactive_accounts_included)
             ),
             short_form=lambda x: _make_yn_bool(x.short_form),
-<<<<<<< HEAD
-=======
             # This field should be encoded using momentary_interruptions_eia
             # But the EIA 861 tables aren't fully integrated yet.
->>>>>>> 0e41b1fd
             momentary_interruption_definition=lambda x: (
                 x.momentary_interruption_definition.map(MOMENTARY_INTERRUPTIONS)
             )
