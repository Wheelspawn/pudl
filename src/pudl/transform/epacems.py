"""Routines specific to cleaning up EPA CEMS hourly data."""
import datetime
import logging

import numpy as np
import pandas as pd
<<<<<<< HEAD
import prefect
=======
from prefect import task
from prefect.engine.results import LocalResult
>>>>>>> 84fd4199

import pudl

logger = logging.getLogger(__name__)
###############################################################################
###############################################################################
# DATATABLE TRANSFORM FUNCTIONS
###############################################################################
###############################################################################


def fix_up_dates(df, plant_utc_offset):
    """
    Fix the dates for the CEMS data.

    Args:
        df (pandas.DataFrame): A CEMS hourly dataframe for one year-month-state
        plant_utc_offset (pandas.DataFrame): A dataframe of plants' timezones

    Returns:
        pandas.DataFrame: The same data, with an op_datetime_utc column added
        and the op_date and op_hour columns removed

    """
    df = (
        df.assign(
            # Convert op_date and op_hour from string and integer to datetime:
            # Note that doing this conversion, rather than reading the CSV with
            # `parse_dates=True`, is >10x faster.
            op_datetime_naive=lambda x:
            # Read the date as a datetime, so all the dates are midnight
            # Mark as UTC (it's not true yet, but it will be once we add
            # utc_offsets, and it's easier to do here)
            pd.to_datetime(x.op_date, format=r"%m-%d-%Y",
                           exact=True, cache=True, utc=True) +
            # Add the hour
            pd.to_timedelta(x.op_hour, unit="h")
        )
        .merge(plant_utc_offset, how="left", on="plant_id_eia")
    )

    # Some of the timezones in the plants_entity_eia table may be missing,
    # but none of the CEMS plants should be.
    if not df["utc_offset"].notna().all():
        missing_plants = df.loc[df["utc_offset"].isna(),
                                "plant_id_eia"].unique()
        raise ValueError(
            f"utc_offset should never be missing for CEMS plants, but was "
            f"missing for these: {str(list(missing_plants))}"
        )
    # Add the offset from UTC. CEMS data don't have DST, so the offset is
    # always the same for a given plant.
    df["operating_datetime_utc"] = df["op_datetime_naive"] - df["utc_offset"]
    del df["op_date"], df["op_hour"], df["op_datetime_naive"], df["utc_offset"]
    return df


<<<<<<< HEAD
@prefect.task
=======
@task
>>>>>>> 84fd4199
def load_plant_utc_offset(plant_entity_df):
    """Build UTC offset for each EIA plant.

    Args:
        plant_entity_df: pandas.DataFrame that holds the plant_entity_eia table.

    Returns:
        pandas.DataFrame: With columns plant_id_eia and utc_offset
    """
    import pytz

    jan1 = datetime.datetime(2011, 1, 1)  # year doesn't matter
    timezones = (
        plant_entity_df[["plant_id_eia", "timezone"]]
        .astype({
                "plant_id_eia": pd.Int64Dtype(),
                "timezone": pd.StringDtype()})
        .replace(to_replace="None", value=pd.NA)
        .dropna())
    timezones["utc_offset"] = (
        timezones["timezone"]
        .apply(lambda tz: pytz.timezone(tz).localize(jan1).utcoffset())
    )
    del timezones["timezone"]
    return timezones


def harmonize_eia_epa_orispl(df):
    """
    Harmonize the ORISPL code to match the EIA data -- NOT YET IMPLEMENTED.

    The EIA plant IDs and CEMS ORISPL codes almost match, but not quite. See
    https://www.epa.gov/sites/production/files/2018-02/documents/egrid2016_technicalsupportdocument_0.pdf#page=104
    for an example.

    Note that this transformation needs to be run *before* fix_up_dates,
    because fix_up_dates uses the plant ID to look up timezones.

    Args:
        df (pandas.DataFrame): A CEMS hourly dataframe for one year-month-state

    Returns:
        pandas.DataFrame: The same data, with the ORISPL plant codes corrected
        to match the EIA plant IDs.

    Todo:
        Actually implement the function...

    """
    return df


def add_facility_id_unit_id_epa(df):
    """
    Harmonize columns that are added later.

    The datapackage validation checks for consistent column names, and these
    two columns aren't present before August 2008, so this adds them in.

    Args:
        df (pandas.DataFrame): A CEMS dataframe

    Returns:
        pandas.Dataframe: The same DataFrame guaranteed to have int facility_id
        and unit_id_epa cols.

    """
    if ("facility_id" not in df.columns) or ("unit_id_epa" not in df.columns):
        # Can't just assign np.NaN and get an integer NaN, so make a new array
        # with the right shape:
        na_col = pd.array(np.full(df.shape[0], np.NaN), dtype="Int64")
        if "facility_id" not in df.columns:
            df["facility_id"] = na_col
        if "unit_id_epa" not in df.columns:
            df["unit_id_epa"] = na_col
    return df


def _all_na_or_values(series, values):
    """
    Test whether every element in the series is either missing or in values.

    This is fiddly because isin() changes behavior if the series is totally NaN
    (because of type issues)

    Example: x = pd.DataFrame({'a': ['x', np.NaN], 'b': [np.NaN, np.NaN]})
        x.isin({'x', np.NaN})

    Args:
        series (pd.Series): A data column
        values (set): A set of values

    Returns:
        bool: True or False, whether the elements are missing or in values

    """
    series_excl_na = series[series.notna()]
    if not len(series_excl_na):
        out = True
    elif series_excl_na.isin(values).all():
        out = True
    else:
        out = False
    return out


def correct_gross_load_mw(df):
    """
    Fix values of gross load that are wrong by orders of magnitude.

    Args:
        df (pandas.DataFrame): A CEMS dataframe

    Returns:
        pandas.DataFrame: The same DataFrame with corrected gross load values.

    """
    # Largest fossil plant is something like 3500 MW, and the largest unit
    # in the EIA 860 is less than 1500. Therefore, assume they've done it
    # wrong (by writing KWh) if they report more.
    # (There is a cogen unit, 54634 unit 1, that regularly reports around
    # 1700 MW. I'm assuming they're correct.)
    # This is rare, so don't bother most of the time.
    bad = df["gross_load_mw"] > 2000
    if bad.any():
        df.loc[bad, "gross_load_mw"] = df.loc[bad, "gross_load_mw"] / 1000
    return df


<<<<<<< HEAD
@prefect.task
def transform_fragment(df_kv, plant_utc_offset):
=======
@task(result=LocalResult(), target="epacems-transform-{partition.year}-{partition.state}")  # noqa: FS003
def transform_fragment(df_kv, plant_utc_offset, partition):
>>>>>>> 84fd4199
    """Transform EPA CEMS hourly data for use in datapackage export."""
    results = {}
    for k, df in df_kv.items():
        results[k] = (
            df.fillna({
                "gross_load_mw": 0.0,
                "heat_content_mmbtu": 0.0
            })
            .pipe(harmonize_eia_epa_orispl)
            .pipe(fix_up_dates, plant_utc_offset=plant_utc_offset)
            .pipe(add_facility_id_unit_id_epa)
            .pipe(correct_gross_load_mw)
            .pipe(pudl.helpers.convert_cols_dtypes,
                  "epacems", "hourly_emissions_epacems"))
    return results<|MERGE_RESOLUTION|>--- conflicted
+++ resolved
@@ -4,12 +4,8 @@
 
 import numpy as np
 import pandas as pd
-<<<<<<< HEAD
-import prefect
-=======
 from prefect import task
 from prefect.engine.results import LocalResult
->>>>>>> 84fd4199
 
 import pudl
 
@@ -67,11 +63,7 @@
     return df
 
 
-<<<<<<< HEAD
-@prefect.task
-=======
 @task
->>>>>>> 84fd4199
 def load_plant_utc_offset(plant_entity_df):
     """Build UTC offset for each EIA plant.
 
@@ -201,13 +193,8 @@
     return df
 
 
-<<<<<<< HEAD
-@prefect.task
-def transform_fragment(df_kv, plant_utc_offset):
-=======
 @task(result=LocalResult(), target="epacems-transform-{partition.year}-{partition.state}")  # noqa: FS003
 def transform_fragment(df_kv, plant_utc_offset, partition):
->>>>>>> 84fd4199
     """Transform EPA CEMS hourly data for use in datapackage export."""
     results = {}
     for k, df in df_kv.items():
