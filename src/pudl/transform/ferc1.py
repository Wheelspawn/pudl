"""
Routines for transforming FERC Form 1 data before loading into the PUDL DB.

This module provides a variety of functions that are used in cleaning up the FERC Form 1
data prior to loading into our database. This includes adopting standardized units and
column names, standardizing the formatting of some string values, and correcting data
entry errors which we can infer based on the existing data. It may also include removing
bad data, or replacing it with the appropriate NA values.

"""
import importlib.resources
import logging
import re
from difflib import SequenceMatcher
from typing import Dict, List

# NetworkX is used to knit incomplete ferc plant time series together.
import networkx as nx
import numpy as np
import pandas as pd
from sklearn.base import BaseEstimator, ClassifierMixin
from sklearn.compose import ColumnTransformer
from sklearn.feature_extraction.text import TfidfVectorizer
# These modules are required for the FERC Form 1 Plant ID & Time Series
from sklearn.metrics.pairwise import cosine_similarity
from sklearn.pipeline import Pipeline
from sklearn.preprocessing import MinMaxScaler, Normalizer, OneHotEncoder

import pudl
from pudl import constants as pc
from pudl.constants import PUDL_TABLES
from pudl.metadata.dfs import FERC_DEPRECIATION_LINES
from pudl.metadata.labels import POWER_PURCHASE_TYPES_FERC1

logger = logging.getLogger(__name__)

##############################################################################
# Dicts for categorizing freeform strings ####################################
##############################################################################
<<<<<<< HEAD

=======
>>>>>>> 9b8a672d
FUEL_STRINGS: Dict[str, List[str]] = {
    "coal": [
        'coal', 'coal-subbit', 'lignite', 'coal(sb)', 'coal (sb)', 'coal-lignite',
        'coke', 'coa', 'lignite/coal', 'coal - subbit', 'coal-subb', 'coal-sub',
        'coal-lig', 'coal-sub bit', 'coals', 'ciak', 'petcoke', 'coal.oil', 'coal/gas',
        'bit coal', 'coal-unit #3', 'coal-subbitum', 'coal tons', 'coal mcf',
<<<<<<< HEAD
        'coal unit #3', 'pet. coke', 'coal-u3', 'coal&coke', 'tons', 'coal  (sb)',
=======
        'coal unit #3', 'pet. coke', 'coal-u3', 'coal&coke', 'tons',
>>>>>>> 9b8a672d
    ],
    "oil": [
        'oil', '#6 oil', '#2 oil', 'fuel oil', 'jet', 'no. 2 oil', 'no.2 oil',
        'no.6& used', 'used oil', 'oil-2', 'oil (#2)', 'diesel oil',
        'residual oil', '# 2 oil', 'resid. oil', 'tall oil', 'oil/gas',
        'no.6 oil', 'oil-fuel', 'oil-diesel', 'oil / gas', 'oil bbls', 'oil bls',
        'no. 6 oil', '#1 kerosene', 'diesel', 'no. 2 oils', 'blend oil',
        '#2oil diesel', '#2 oil-diesel', '# 2  oil', 'light oil', 'heavy oil',
        'gas.oil', '#2', '2', '6', 'bbl', 'no 2 oil', 'no 6 oil', '#1 oil', '#6',
        'oil-kero', 'oil bbl', 'biofuel', 'no 2', 'kero', '#1 fuel oil',
        'no. 2  oil', 'blended oil', 'no 2. oil', '# 6 oil', 'nno. 2 oil',
        '#2 fuel', 'oill', 'oils', 'gas/oil', 'no.2 oil gas', '#2 fuel oil',
        'oli', 'oil (#6)', 'oil/diesel', '2 oil', '#6 hvy oil', 'jet fuel',
        'diesel/compos', 'oil-8', 'oil {6}', 'oil-unit #1', 'bbl.', 'oil.',  # noqa: FS003
        'oil #6', 'oil (6)', 'oil(#2)', 'oil-unit1&2', 'oil-6', '#2 fue oil',
        'dielel oil', 'dielsel oil', '#6 & used', 'barrels', 'oil un 1 & 2',
        'jet oil', 'oil-u1&2', 'oiul', 'pil', 'oil - 2', '#6 & used', 'oial',
        'diesel fuel', 'diesel/compo', 'oil (used)',

    ],
    "gas": [
        'gas', 'gass', 'methane', 'natural gas', 'blast gas', 'gas mcf',
        'propane', 'prop', 'natural  gas', 'nat.gas', 'nat gas',
        'nat. gas', 'natl gas', 'ga', 'gas`', 'syngas', 'ng', 'mcf',
        'blast gaa', 'nat  gas', 'gac', 'syngass', 'prop.', 'natural', 'coal.gas',
        'n. gas', 'lp gas', 'natuaral gas', 'coke gas', 'gas #2016', 'propane**',
        '* propane', 'propane **', 'gas expander', 'gas ct', '# 6 gas', '#6 gas',
        'coke oven gas'
    ],
    "solar": [],
    "wind": [],
    "hydro": [],
    "nuclear": [
        'nuclear', 'grams of uran', 'grams of', 'grams of  ura',
        'grams', 'nucleur', 'nulear', 'nucl', 'nucleart', 'nucelar',
        'gr.uranium', 'grams of urm', 'nuclear (9)', 'nulcear', 'nuc',
        'gr. uranium', 'nuclear mw da', 'grams of ura', 'nucvlear',
    ],
    "waste": [
        'tires', 'tire', 'refuse', 'switchgrass', 'wood waste', 'woodchips',
        'biomass', 'wood', 'wood chips', 'rdf', 'tires/refuse', 'tire refuse',
        'waste oil', 'waste', 'woodships', 'tire chips', 'tdf',
    ],
<<<<<<< HEAD
    "other": [
=======
    "unknown": [
>>>>>>> 9b8a672d
        'steam', 'purch steam', 'all', 'n/a', 'purch. steam', 'other',
        'composite', 'composit', 'mbtus', 'total', 'avg', 'avg.', 'blo',
        'all fuel', 'comb.', 'alt. fuels', 'na', 'comb', '/#=2\x80â\x91?',
        'kã\xadgv¸\x9d?', "mbtu's", 'gas, oil', 'rrm', '3\x9c', 'average',
        'furfural', '0', 'watson bng', 'toal', 'bng', '# 6 & used', 'combined',
        'blo bls', 'compsite', '*', 'compos.', 'gas / oil', 'mw days', 'g', 'c',
        'lime', 'all fuels', 'at right', '20', '1', 'comp oil/gas', 'all fuels to',
        'the right are', 'c omposite', 'all fuels are', 'total pr crk',
        'all fuels =', 'total pc', 'comp', 'alternative', 'alt. fuel', 'bio fuel',
        'total prairie', '', 'kã\xadgv¸?', 'm', 'waste heat', '/#=2â?', '3',
    ],
}
"""
A mapping a canonical fuel name to a list of strings which are used to represent that
fuel in the FERC Form 1 Reporting. Case is ignored, as all fuel strings are converted to
a lower case in the data set.
"""

FUEL_UNIT_STRINGS: Dict[str, List[str]] = {
    "ton": [
        'toms', 'taons', 'tones', 'col-tons', 'toncoaleq', 'coal', 'tons coal eq',
        'coal-tons', 'ton', 'tons', 'tons coal', 'coal-ton', 'tires-tons',
        'coal tons -2 ', 'oil-tons', 'coal tons 200', 'ton-2000', 'coal tons',
        'coal tons -2', 'coal-tone', 'tire-ton', 'tire-tons', 'ton coal eqv', 'tos',
        'coal tons - 2', 'c. t.', 'c.t.', 'toncoalequiv',
    ],
    "mcf": [
        'mcf', "mcf's", 'mcfs', 'mcf.', 'gas mcf', '"gas" mcf', 'gas-mcf',
        'mfc', 'mct', ' mcf', 'msfs', 'mlf', 'mscf', 'mci', 'mcl', 'mcg',
        'm.cu.ft.', 'kcf', '(mcf)', 'mcf *(4)', 'mcf00', 'm.cu.ft..', '1000 c.f',
    ],
    "bbl": [
        'barrel', 'bbls', 'bbl', 'barrels', 'bbrl', 'bbl.', 'bbls.', 'oil 42 gal',
        'oil-barrels', 'barrrels', 'bbl-42 gal', 'oil-barrel', 'bb.', 'barrells',
        'bar', 'bbld', 'oil- barrel', 'barrels    .', 'bbl .', 'barels', 'barrell',
        'berrels', 'bb', 'bbl.s', 'oil-bbl', 'bls', 'bbl:', 'barrles', 'blb',
        'propane-bbl', 'barriel', 'berriel', 'barrile', '(bbl.)', 'barrel *(4)',
        '(4) barrel', 'bbf', 'blb.', '(bbl)', 'bb1', 'bbsl', 'barrrel', 'barrels 100%',
        'bsrrels', "bbl's", '*barrels', 'oil - barrels', 'oil 42 gal ba', 'bll',
        'boiler barrel', 'gas barrel', '"boiler" barr', '"gas" barrel',
        '"boiler"barre', '"boiler barre', 'barrels .', 'bariel', 'brrels', 'oil barrel',
        'barreks', 'oil-bbls', 'oil-bbs',
    ],
    "gal": ['gallons', 'gal.', 'gals', 'gals.', 'gallon', 'gal', 'galllons'],
    "kgal": [
        'oil(1000 gal)', 'oil(1000)', 'oil (1000)', 'oil(1000', 'oil(1000ga)',
        '1000 gals', '1000 gal',
    ],
    "gramsU": [
        'gram', 'grams', 'gm u', 'grams u235', 'grams u-235', 'grams of uran',
        'grams: u-235', 'grams:u-235', 'grams:u235', 'grams u308', 'grams: u235',
        'grams of', 'grams - n/a', 'gms uran', 's e uo2 grams', 'gms uranium',
        'grams of urm', 'gms. of uran', 'grams (100%)', 'grams v-235', 'se uo2 grams',
        'grams u',
    ],
    "kgU": [
        'kg of uranium', 'kg uranium', 'kilg. u-235', 'kg u-235', 'kilograms-u23',
        'kg', 'kilograms u-2', 'kilograms', 'kg of', 'kg-u-235', 'kilgrams',
        'kilogr. u235', 'uranium kg', 'kg uranium25', 'kilogr. u-235',
        'kg uranium 25', 'kilgr. u-235', 'kguranium 25', 'kg-u235', 'kgm',
    ],
    "klbs": ['k lbs.', 'k lbs', '1000 / lbs', '1000 lbs', ],
    "mmbtu": [
        'mmbtu', 'mmbtus', 'mbtus', '(mmbtu)', "mmbtu's", 'nuclear-mmbtu',
        'nuclear-mmbt', 'mmbtul',
    ],
    "btu": ['btus', 'btu', ],
    "mwdth": [
        'mwd therman', 'mw days-therm', 'mwd thrml', 'mwd thermal',
        'mwd/mtu', 'mw days', 'mwdth', 'mwd', 'mw day', 'dth', 'mwdaysthermal',
        'mw day therml', 'mw days thrml', 'nuclear mwd', 'mmwd', 'mw day/therml'
        'mw days/therm', 'mw days (th', 'ermal)',
    ],
    "mwhth": [
        'mwh them', 'mwh threm', 'nwh therm', 'mwhth',
        'mwh therm', 'mwh', 'mwh therms.', 'mwh term.uts',
        'mwh thermal', 'mwh thermals', 'mw hr therm',
        'mwh therma', 'mwh therm.uts',
    ],
    "unknown": [
        '', '1265', 'mwh units', 'composite', 'therms', 'n/a', 'mbtu/kg', 'uranium 235',
        'oil', 'ccf', '2261', 'uo2', '(7)', 'oil #2', 'oil #6', '\x99å\x83\x90?"',
        'dekatherm', '0', 'mw day/therml', 'nuclear', 'gas', '62,679', 'mw days/therm',
        'na', 'uranium', 'oil/gas', 'thermal', '(thermal)', 'se uo2', '181679', '83',
        '3070', '248', '273976', '747', '-', 'are total', 'pr. creek', 'decatherms',
        'uramium', '.', 'total pr crk', '>>>>>>>>', 'all', 'total', 'alternative-t',
        'oil-mcf', '3303671', '929', '7182175', '319', '1490442', '10881', '1363663',
        '7171', '1726497', '4783', '7800', '12559', '2398', 'creek fuels',
        'propane-barre', '509', 'barrels/mcf', 'propane-bar', '4853325', '4069628',
        '1431536', '708903', 'mcf/oil (1000', '344', 'å?"', 'mcf / gallen',
    ],
}
"""
A dictionary linking fuel units (keys) to lists of various strings representing those
fuel units (values)
"""

PLANT_KIND_STRINGS: Dict[str, List[str]] = {
    "steam": [
        'coal', 'steam', 'steam units 1 2 3', 'steam units 4 5',
        'steam fossil', 'steam turbine', 'steam a', 'steam 100',
        'steam units 1 2 3', 'steams', 'steam 1', 'steam retired 2013', 'stream',
        'steam units 1,2,3', 'steam units 4&5', 'steam units 4&6',
        'steam conventional', 'unit total-steam', 'unit total steam',
        '*resp. share steam', 'resp. share steam', 'steam (see note 1,',
        'steam (see note 3)', 'mpc 50%share steam', '40% share steam'
        'steam (2)', 'steam (3)', 'steam (4)', 'steam (5)', 'steam (6)',
        'steam (7)', 'steam (8)', 'steam units 1 and 2', 'steam units 3 and 4',
        'steam (note 1)', 'steam (retired)', 'steam (leased)', 'coal-fired steam',
        'oil-fired steam', 'steam/fossil', 'steam (a,b)', 'steam (a)', 'stean',
        'steam-internal comb', 'steam (see notes)', 'steam units 4 & 6',
        'resp share stm note3', 'mpc50% share steam', 'mpc40%share steam',
        'steam - 64%', 'steam - 100%', 'steam (1) & (2)', 'resp share st note3',
        'mpc 50% shares steam', 'steam-64%', 'steam-100%', 'steam (see note 1)',
        'mpc 50% share steam', 'steam units 1, 2, 3', 'steam units 4, 5',
        'steam (2)', 'steam (1)', 'steam 4, 5', 'steam - 72%', 'steam (incl i.c.)',
        'steam- 72%', 'steam;retired - 2013', "respondent's sh.-st.",
        "respondent's sh-st", '40% share steam', 'resp share stm note3',
        'mpc50% share steam', 'resp share st note 3', '\x02steam (1)',
        'coal fired steam tur', 'steam- 64%',
    ],
    "combustion_turbine": [
        'combustion turbine', 'gt', 'gas turbine',
        'gas turbine # 1', 'gas turbine', 'gas turbine (note 1)',
        'gas turbines', 'simple cycle', 'combustion turbine',
        'comb.turb.peak.units', 'gas turbine', 'combustion turbine',
        'com turbine peaking', 'gas turbine peaking', 'comb turb peaking',
        'combustine turbine', 'comb. turine', 'conbustion turbine',
        'combustine turbine', 'gas turbine (leased)', 'combustion tubine',
        'gas turb', 'gas turbine peaker', 'gtg/gas', 'simple cycle turbine',
        'gas-turbine', 'gas turbine-simple', 'gas turbine - note 1',
        'gas turbine #1', 'simple cycle', 'gasturbine', 'combustionturbine',
        'gas turbine (2)', 'comb turb peak units', 'jet engine',
        'jet powered turbine', '*gas turbine', 'gas turb.(see note5)',
        'gas turb. (see note', 'combutsion turbine', 'combustion turbin',
        'gas turbine-unit 2', 'gas - turbine', 'comb turbine peaking',
        'gas expander turbine', 'jet turbine', 'gas turbin (lease',
        'gas turbine (leased', 'gas turbine/int. cm', 'comb.turb-gas oper.',
        'comb.turb.gas/oil op', 'comb.turb.oil oper.', 'jet', 'comb. turbine (a)',
        'gas turb.(see notes)', 'gas turb(see notes)', 'comb. turb-gas oper',
        'comb.turb.oil oper', 'gas turbin (leasd)', 'gas turbne/int comb',
        'gas turbine (note1)', 'combution turbin', '* gas turbine',
        'add to gas turbine', 'gas turbine (a)', 'gas turbinint comb',
        'gas turbine (note 3)', 'resp share gas note3', 'gas trubine',
        '*gas turbine(note3)', 'gas turbine note 3,6', 'gas turbine note 4,6',
        'gas turbine peakload', 'combusition turbine', 'gas turbine (lease)',
        'comb. turb-gas oper.', 'combution turbine', 'combusion turbine',
        'comb. turb. oil oper', 'combustion burbine', 'combustion and gas',
        'comb. turb.', 'gas turbine (lease', 'gas turbine (leasd)',
        'gas turbine/int comb', '*gas turbine(note 3)', 'gas turbine (see nos',
        'i.c.e./gas turbine', 'gas turbine/intcomb', 'cumbustion turbine',
        'gas turb, int. comb.', 'gas turb, diesel', 'gas turb, int. comb',
        'i.c.e/gas turbine', 'diesel turbine', 'comubstion turbine',
        'i.c.e. /gas turbine', 'i.c.e/ gas turbine', 'i.c.e./gas tubine',
        'gas turbine; retired',
    ],
    "combined_cycle": [
        'Combined cycle', 'combined cycle', 'combined', 'gas & steam turbine',
        'gas turb. & heat rec', 'combined cycle', 'com. cyc', 'com. cycle',
        'gas turb-combined cy', 'combined cycle ctg', 'combined cycle - 40%',
        'com cycle gas turb', 'combined cycle oper', 'gas turb/comb. cyc',
        'combine cycle', 'cc', 'comb. cycle', 'gas turb-combined cy',
        'steam and cc', 'steam cc', 'gas steam', 'ctg steam gas',
        'steam comb cycle', 'gas/steam comb. cycl', 'steam (comb. cycle)'
        'gas turbine/steam', 'steam & gas turbine', 'gas trb & heat rec',
        'steam & combined ce', 'st/gas turb comb cyc', 'gas tur & comb cycl',
        'combined cycle (a,b)', 'gas turbine/ steam', 'steam/gas turb.',
        'steam & comb cycle', 'gas/steam comb cycle', 'comb cycle (a,b)', 'igcc',
        'steam/gas turbine', 'gas turbine / steam', 'gas tur & comb cyc',
        'comb cyc (a) (b)', 'comb cycle', 'comb cyc', 'combined turbine',
        'combine cycle oper', 'comb cycle/steam tur', 'cc / gas turb',
        'steam (comb. cycle)', 'steam & cc', 'gas turbine/steam',
        'gas turb/cumbus cycl', 'gas turb/comb cycle', 'gasturb/comb cycle',
        'gas turb/cumb. cyc', 'igcc/gas turbine', 'gas / steam', 'ctg/steam-gas',
        'ctg/steam -gas', 'gas fired cc turbine', 'combinedcycle', 'comb cycle gas turb',
        'combined cycle opern', 'comb. cycle gas turb', 'ngcc',
    ],
    "nuclear": [
        'nuclear', 'nuclear (3)', 'steam(nuclear)', 'nuclear(see note4)'
        'nuclear steam', 'nuclear turbine', 'nuclear - steam',
        'nuclear (a)(b)(c)', 'nuclear (b)(c)', '* nuclear', 'nuclear (b) (c)',
        'nuclear (see notes)', 'steam (nuclear)', '* nuclear (note 2)',
        'nuclear (note 2)', 'nuclear (see note 2)', 'nuclear(see note4)',
        'nuclear steam', 'nuclear(see notes)', 'nuclear-steam',
        'nuclear (see note 3)'
    ],
    "geothermal": ['steam - geothermal', 'steam_geothermal', 'geothermal'],
    "internal_combustion": [
        'ic', 'internal combustion', 'internal comb.', 'internl combustion'
        'diesel turbine', 'int combust (note 1)', 'int. combust (note1)',
        'int.combustine', 'comb. cyc', 'internal comb', 'diesel', 'diesel engine',
        'internal combustion', 'int combust - note 1', 'int. combust - note1',
        'internal comb recip', 'reciprocating engine', 'comb. turbine',
        'internal combust.', 'int. combustion (1)', '*int combustion (1)',
        "*internal combust'n", 'internal', 'internal comb.', 'steam internal comb',
        'combustion', 'int. combustion', 'int combust (note1)', 'int. combustine',
        'internl combustion', '*int. combustion (1)', 'internal conbustion',
    ],
    "wind": [
        'wind', 'wind energy', 'wind turbine', 'wind - turbine', 'wind generation'
        'wind turbin'
    ],
    "photovoltaic": ['solar photovoltaic', 'photovoltaic', 'solar', 'solar project'],
    "solar_thermal": ['solar thermal'],
    "unknown": [
        '', 'n/a', 'see pgs 402.1-402.3', 'see pgs 403.1-403.9', "respondent's share",
        '--', '(see note 7)', 'other', 'not applicable', 'peach bottom', 'none.',
        'fuel facilities', '0', 'not in service', 'none', 'common expenses',
        'expenses common to', 'retired in 1981', 'retired in 1978', 'na',
        'unit total (note3)', 'unit total (note2)', 'resp. share (note2)',
        'resp. share (note8)', 'resp. share (note 9)', 'resp. share (note11)',
        'resp. share (note4)', 'resp. share (note6)', 'conventional',
        'expenses commom to', 'not in service in', 'unit total (note 3)',
        'unit total (note 2)', 'resp. share (note 8)', 'resp. share (note 3)',
        'resp. share note 11', 'resp. share (note 4)', 'resp. share (note 6)',
        '(see note 5)', 'resp. share (note 2)', 'package', '(left blank)', 'common',
        '0.0000', 'other generation', 'resp share (note 11)', 'retired',
        'storage/pipelines', 'sold april 16, 1999', 'sold may 07, 1999',
        'plants sold in 1999', 'gas', 'not applicable.', 'resp. share - note 2',
        'resp. share - note 8', 'resp. share - note 9', 'resp share - note 11',
        'resp. share - note 4', 'resp. share - note 6', 'plant retired- 2013',
        'retired - 2013', 'resp share - note 5', 'resp. share - note 7',
        'non-applicable', 'other generation plt', 'combined heat/power', 'oil'
    ],
}
"""
A mapping from canonical plant kinds (keys) to the associated freeform strings (values)
identified as being associated with that kind of plant in the FERC Form 1 raw data.
There are many strings that weren't categorized, Solar and Solar Project were not
classified as these do not indicate if they are solar thermal or photovoltaic. Variants
on Steam (e.g. "steam 72" and "steam and gas") were classified based on additional
research of the plants on the Internet.
"""

CONSTRUCTION_TYPE_STRINGS: Dict[str, List[str]] = {
    "outdoor": [
        'outdoor', 'outdoor boiler', 'full outdoor', 'outdoor boiler',
        'outdoor boilers', 'outboilers', 'fuel outdoor', 'full outdoor',
        'outdoors', 'outdoor', 'boiler outdoor& full', 'boiler outdoor&full',
        'outdoor boiler& full', 'full -outdoor', 'outdoor steam',
        'outdoor boiler', 'ob', 'outdoor automatic', 'outdoor repower',
        'full outdoor boiler', 'fo', 'outdoor boiler & ful', 'full-outdoor',
        'fuel outdoor', 'outoor', 'outdoor', 'outdoor  boiler&full',
        'boiler outdoor &full', 'outdoor boiler &full', 'boiler outdoor & ful',
        'outdoor-boiler', 'outdoor - boiler', 'outdoor const.',
        '4 outdoor boilers', '3 outdoor boilers', 'full outdoor', 'full outdoors',
        'full oudoors', 'outdoor (auto oper)', 'outside boiler',
        'outdoor boiler&full', 'outdoor hrsg', 'outdoor hrsg',
        'outdoor-steel encl.', 'boiler-outdr & full',
        'con.& full outdoor', 'partial outdoor', 'outdoor (auto. oper)',
        'outdoor (auto.oper)', 'outdoor construction', '1 outdoor boiler',
        '2 outdoor boilers', 'outdoor enclosure', '2 outoor boilers',
        'boiler outdr.& full', 'boiler outdr. & full', 'ful outdoor',
        'outdoor-steel enclos', 'outdoor (auto oper.)', 'con. & full outdoor',
        'outdore', 'boiler & full outdor', 'full & outdr boilers',
        'outodoor (auto oper)', 'outdoor steel encl.', 'full outoor',
        'boiler & outdoor ful', 'otdr. blr. & f. otdr', 'f.otdr & otdr.blr.',
        'oudoor (auto oper)', 'outdoor constructin', 'f. otdr. & otdr. blr',
        'outdoor boiler & fue', 'outdoor boiler &fuel',
    ],
    "semioutdoor": [
        'more than 50% outdoo', 'more than 50% outdos', 'over 50% outdoor',
        'over 50% outdoors', 'semi-outdoor', 'semi - outdoor', 'semi outdoor',
        'semi-enclosed', 'semi-outdoor boiler', 'semi outdoor boiler',
        'semi- outdoor', 'semi - outdoors', 'semi -outdoor'
        'conven & semi-outdr', 'conv & semi-outdoor', 'conv & semi- outdoor',
        'convent. semi-outdr', 'conv. semi outdoor', 'conv(u1)/semiod(u2)',
        'conv u1/semi-od u2', 'conv-one blr-semi-od', 'convent semioutdoor',
        'conv. u1/semi-od u2', 'conv - 1 blr semi od', 'conv. ui/semi-od u2',
        'conv-1 blr semi-od', 'conven. semi-outdoor', 'conv semi-outdoor',
        'u1-conv./u2-semi-od', 'u1-conv./u2-semi -od', 'convent. semi-outdoo',
        'u1-conv. / u2-semi', 'conven & semi-outdr', 'semi -outdoor',
        'outdr & conventnl', 'conven. full outdoor', 'conv. & outdoor blr',
        'conv. & outdoor blr.', 'conv. & outdoor boil', 'conv. & outdr boiler',
        'conv. & out. boiler', 'convntl,outdoor blr', 'outdoor & conv.',
        '2 conv., 1 out. boil', 'outdoor/conventional', 'conv. boiler outdoor',
        'conv-one boiler-outd', 'conventional outdoor', 'conventional outdor',
        'conv. outdoor boiler', 'conv.outdoor boiler', 'conventional outdr.',
        'conven,outdoorboiler', 'conven full outdoor', 'conven,full outdoor',
        '1 out boil, 2 conv', 'conv. & full outdoor', 'conv. & outdr. boilr',
        'conv outdoor boiler', 'convention. outdoor', 'conv. sem. outdoor',
        'convntl, outdoor blr', 'conv & outdoor boil', 'conv & outdoor boil.',
        'outdoor & conv', 'conv. broiler outdor', '1 out boilr, 2 conv',
        'conv.& outdoor boil.', 'conven,outdr.boiler', 'conven,outdr boiler',
        'outdoor & conventil', '1 out boilr 2 conv', 'conv & outdr. boilr',
        'conven, full outdoor', 'conven full outdr.', 'conven, full outdr.',
        'conv/outdoor boiler', "convnt'l outdr boilr", '1 out boil 2 conv',
        'conv full outdoor', 'conven, outdr boiler', 'conventional/outdoor',
        'conv&outdoor boiler', 'outdoor & convention', 'conv & outdoor boilr',
        'conv & full outdoor', 'convntl. outdoor blr', 'conv - ob',
        "1conv'l/2odboilers", "2conv'l/1odboiler", 'conv-ob', 'conv.-ob',
        '1 conv/ 2odboilers', '2 conv /1 odboilers', 'conv- ob', 'conv -ob',
        'con sem outdoor', 'cnvntl, outdr, boilr', 'less than 50% outdoo',
        'under 50% outdoor', 'under 50% outdoors', '1cnvntnl/2odboilers',
        '2cnvntnl1/1odboiler', 'con & ob', 'combination (b)', 'indoor & outdoor',
        'conven. blr. & full', 'conv. & otdr. blr.', 'combination',
        'indoor and outdoor', 'conven boiler & full', "2conv'l/10dboiler",
        '4 indor/outdr boiler', '4 indr/outdr boilerr', '4 indr/outdr boiler',
        'indoor & outdoof',
    ],
    "conventional": [
        'conventional', 'conventional', 'conventional boiler', 'conv-b',
        'conventionall', 'convention', 'conventional', 'coventional',
        'conven full boiler', 'c0nventional', 'conventtional', 'convential'
        'underground', 'conventional bulb', 'conventrional',
        '*conventional', 'convential', 'convetional', 'conventioanl',
        'conventioinal', 'conventaional', 'indoor construction', 'convenional',
        'conventional steam', 'conventinal', 'convntional', 'conventionl',
        'conventionsl', 'conventiional', 'convntl steam plants', 'indoor const.',
        'full indoor', 'indoor', 'indoor automatic', 'indoor boiler',
        '(peak load) indoor', 'conventionl,indoor', 'conventionl, indoor',
        'conventional, indoor', 'comb. cycle indoor', '3 indoor boiler',
        '2 indoor boilers', '1 indoor boiler', '2 indoor boiler',
        '3 indoor boilers', 'fully contained', 'conv - b', 'conventional/boiler',
        'cnventional', 'comb. cycle indooor', 'sonventional', 'ind enclosures',
        'conentional', 'conventional - boilr', 'indoor boiler and st',
    ],
    "unknown": [
        '', 'automatic operation', 'comb. turb. installn', 'comb. turb. instaln',
        'com. turb. installn', 'n/a', 'for detailed info.', 'for detailed info',
        'combined cycle', 'na', 'not applicable', 'gas', 'heated individually',
        'metal enclosure', 'pressurized water', 'nuclear', 'jet engine', 'gas turbine',
        'storage/pipelines', '0', 'during 1994', 'peaking - automatic',
        'gas turbine/int. cm', '2 oil/gas turbines', 'wind', 'package', 'mobile',
        'auto-operated', 'steam plants', 'other production', 'all nuclear plants',
        'other power gen.', 'automatically operad', 'automatically operd',
        'circ fluidized bed', 'jet turbine', 'gas turbne/int comb',
        'automatically oper.', 'retired 1/1/95', 'during 1995', '1996. plant sold',
        'reactivated 7/1/96', 'gas turbine/int comb', 'portable', 'head individually',
        'automatic opertion', 'peaking-automatic', 'cycle', 'full order',
        'circ. fluidized bed', 'gas turbine/intcomb', '0.0000', 'none', '2 oil / gas',
        'block & steel', 'and 2000', 'comb.turb. instaln', 'automatic oper.', 'pakage',
        '---', 'n/a (ct)', 'comb turb instain', 'ind encloures', '2 oil /gas turbines',
        'combustion turbine', '1970', 'gas/oil turbines', 'combined cycle steam', 'pwr',
        '2 oil/ gas', '2 oil / gas turbines', 'gas / oil turbines', 'no boiler',
        'internal combustion', 'gasturbine no boiler', 'boiler', 'tower -10 unit facy',
        'gas trubine', '4 gas/oil trubines', '2 oil/ 4 gas/oil tur',
        '5 gas/oil turbines', 'tower 16', '2 on 1 gas turbine', 'tower 23',
        'tower -10 unit', 'tower - 101 unit', '3 on 1 gas turbine', 'tower - 10 units',
        'tower - 165 units', 'wind turbine', 'fixed tilt pv', 'tracking pv', 'o',
        'wind trubine', 'subcritical', 'sucritical', 'simple cycle',
        'simple & reciprocat', 'solar',
    ],
}
"""
A dictionary of construction types (keys) and lists of construction type strings
associated with each type (values) from FERC Form 1.

There are many strings that weren't categorized, including crosses between conventional
and outdoor, PV, wind, combined cycle, and internal combustion. The lists are broken out
into the two types specified in Form 1: conventional and outdoor. These lists are
inclusive so that variants of conventional (e.g.  "conventional full") and outdoor (e.g.
"outdoor full" and "outdoor hrsg") are included.
"""

##############################################################################
# FERC TRANSFORM HELPER FUNCTIONS ############################################
##############################################################################


def unpack_table(ferc1_df, table_name, data_cols, data_rows):
    """
    Normalize a row-and-column based FERC Form 1 table.

    Pulls the named database table from the FERC Form 1 DB and uses the corresponding
    ferc1_row_map to unpack the row_number coded data.

    Args:
        ferc1_df (pandas.DataFrame): Raw FERC Form 1 DataFrame from the DB.
        table_name (str): Original name of the FERC Form 1 DB table.
        data_cols (list): List of strings corresponding to the original FERC Form 1
            database table column labels -- these are the columns of data that we are
            extracting (it can be a subset of the columns which are present in the
            original database).
        data_rows (list): List of row_names to extract, as defined in the FERC 1 row
            maps. Set to slice(None) if you want all rows.

    Returns:
        pandas.DataFrame

    """
    # Read in the corresponding row map:
    row_map = (
        pd.read_csv(
            importlib.resources.open_text(
                "pudl.package_data.ferc1.row_maps", f"{table_name}.csv"),
            index_col=0, comment="#")
        .copy().transpose()
        .rename_axis(index="year_index", columns=None)
    )
    row_map.index = row_map.index.astype(int)

    # For each year, rename row numbers to variable names based on row_map.
    rename_dict = {}
    out_df = pd.DataFrame()
    for year in row_map.index:
        rename_dict = {v: k for k, v in dict(row_map.loc[year, :]).items()}
        _ = rename_dict.pop(-1, None)
        df = ferc1_df.loc[ferc1_df.report_year == year].copy()
        df.loc[:, "row_name"] = (
            df.loc[:, "row_number"]
            .replace(rename_dict, value=None)
        )
        # The concatenate according to row_name
        out_df = pd.concat([out_df, df], axis="index")

    # Is this list of index columns universal? Or should they be an argument?
    idx_cols = [
        "respondent_id",
        "report_year",
        "report_prd",
        "spplmnt_num",
        "row_name"
    ]
    logger.info(
        f"{len(out_df[out_df.duplicated(idx_cols)])/len(out_df):.4%} "
        f"of unpacked records were duplicates, and discarded."
    )
    # Index the dataframe based on the list of index_cols
    # Unstack the dataframe based on variable names
    out_df = (
        out_df.loc[:, idx_cols + data_cols]
        # These lost records should be minimal. If not, something's wrong.
        .drop_duplicates(subset=idx_cols)
        .set_index(idx_cols)
        .unstack("row_name")
        .loc[:, (slice(None), data_rows)]
    )
    return out_df


def cols_to_cats(df, cat_name, col_cats):
    """
    Turn top-level MultiIndex columns into a categorial column.

    In some cases FERC Form 1 data comes with many different types of related values
    interleaved in the same table -- e.g. current year and previous year income -- this
    can result in DataFrames that are hundreds of columns wide, which is unwieldy. This
    function takes those top level MultiIndex labels and turns them into categories in a
    single column, which can be used to select a particular type of report.

    Args:
        df (pandas.DataFrame): the dataframe to be simplified.
        cat_name (str): the label of the column to be created indicating what
            MultiIndex label the values came from.
        col_cats (dict): a dictionary with top level MultiIndex labels as keys,
            and the category to which they should be mapped as values.

    Returns:
        pandas.DataFrame: A re-shaped/re-labeled dataframe with one fewer levels of
        MultiIndex in the columns, and an additional column containing the assigned
        labels.

    """
    out_df = pd.DataFrame()
    for col, cat in col_cats.items():
        logger.info(f"Col: {col}, Cat: {cat}")
        tmp_df = df.loc[:, col].copy().dropna(how='all')
        tmp_df.loc[:, cat_name] = cat
        out_df = pd.concat([out_df, tmp_df])
    return out_df.reset_index()


def _clean_cols(df, table_name):
    """Adds a FERC record ID and drop FERC columns not to be loaded into PUDL.

    It is often useful to be able to tell exactly which record in the FERC Form 1
    database a given record within the PUDL database came from. Within each FERC Form 1
    table, each record is supposed to be uniquely identified by the combination of:
    report_year, report_prd, respondent_id, spplmnt_num, row_number.

    So this function takes a dataframe, checks to make sure it contains each of those
    columns and that none of them are NULL, and adds a new column to the dataframe
    containing a string of the format:

    {table_name}_{report_year}_{report_prd}_{respondent_id}_{spplmnt_num}_{row_number}

    In some PUDL FERC Form 1 tables (e.g. plant_in_service_ferc1) a single row is
    re-organized into several new records in order to normalize the data and ensure it
    is stored in a "tidy" format. In such cases each of the resulting PUDL records will
    have the same ``record_id``.  Otherwise, the ``record_id`` is expected to be unique
    within each FERC Form 1 table. However there are a handful of cases in which this
    uniqueness constraint is violated due to data reporting issues in FERC Form 1.

    In addition to those primary key columns, there are some columns which are not
    meaningful or useful in the context of PUDL, but which show up in virtually every
    FERC table, and this function drops them if they are present. These columns include:
    row_prvlg, row_seq, item, record_number (a temporary column used in plants_small)
    and all the footnote columns, which end in "_f".

    Args:
        df (pandas.DataFrame): The DataFrame in which the function looks for columns
            for the unique identification of FERC records, and ensures that those
            columns are not NULL.
        table_name (str): The name of the table that we are cleaning.

    Returns:
        pandas.DataFrame: The same DataFrame with a column appended containing a string
        of the format
        {table_name}_{report_year}_{report_prd}_{respondent_id}_{spplmnt_num}_{row_number}

    Raises:
        AssertionError: If the table input contains NULL columns

    """
    # Make sure that *all* of these columns exist in the proffered table:
    for field in ['report_year', 'report_prd', 'respondent_id',
                  'spplmnt_num', 'row_number']:
        if field in df.columns:
            if df[field].isnull().any():
                raise AssertionError(
                    f"Null field {field} found in ferc1 table {table_name}."
                )

    # Create a unique inter-year FERC table record ID:
    df['record_id'] = (
        table_name + '_' +
        df.report_year.astype(str) + '_' +
        df.report_prd.astype(str) + '_' +
        df.respondent_id.astype(str) + '_' +
        df.spplmnt_num.astype(str)
    )
    # Because of the way we are re-organizing columns and rows to create well
    # normalized tables, there may or may not be a row number available.
    if "row_number" in df.columns:
        df["record_id"] = df["record_id"] + "_" + df.row_number.astype(str)

        # Check to make sure that the generated record_id is unique... since
        # that's kind of the whole point. There are couple of genuine bad
        # records here that are taken care of in the transform step, so just
        # print a warning.
        n_dupes = df.record_id.duplicated().values.sum()
        if n_dupes:
            dupe_ids = df.record_id[df.record_id.duplicated()].values
            logger.warning(
                f"{n_dupes} duplicate record_id values found "
                f"in pre-transform table {table_name}: {dupe_ids}."
            )

    # Drop any _f columns... since we're not using the FERC Footnotes...
    # Drop columns and don't complain about it if they don't exist:
    no_f = [c for c in df.columns if not re.match(".*_f$", c)]
    df = (
        df.loc[:, no_f]
        .drop(['spplmnt_num', 'row_number', 'row_prvlg', 'row_seq',
               'report_prd', 'item', 'record_number'],
              errors='ignore', axis="columns")
        .rename(columns={"respondent_id": "utility_id_ferc1"})
    )
    return df


def _multiplicative_error_correction(tofix, mask, minval, maxval, mults):
    """Corrects data entry errors where data being multiplied by a factor.

    In many cases we know that a particular column in the database should have a value
    in a particular rage (e.g. the heat content of a ton of coal is a well defined
    physical quantity -- it can be 15 mmBTU/ton or 22 mmBTU/ton, but it can't be 1
    mmBTU/ton or 100 mmBTU/ton). Sometimes these fields are reported in the wrong units
    (e.g. kWh of electricity generated rather than MWh) resulting in several
    distributions that have a similar shape showing up at different ranges of value
    within the data.  This function takes a one dimensional data series, a description
    of a valid range for the values, and a list of factors by which we expect to see
    some of the data multiplied due to unit errors.  Data found in these "ghost"
    distributions are multiplied by the appropriate factor to bring them into the
    expected range.

    Data values which are not found in one of the acceptable multiplicative ranges are
    set to NA.

    Args:
        tofix (pandas.Series): A 1-dimensional data series containing the values to be
            fixed.
        mask (pandas.Series): A 1-dimensional masking array of True/False values, which
            will be used to select a subset of the tofix series onto which we will apply
            the multiplicative fixes.
        min (float): the minimum realistic value for the data series.
        max (float): the maximum realistic value for the data series.
        mults (list of floats): values by which "real" data may have been multiplied
            due to common data entry errors. These values both show us where to look in
            the full data series to find recoverable data, and also tell us by what
            factor those values need to be multiplied to bring them back into the
            reasonable range.

    Returns:
        fixed (pandas.Series): a data series of the same length as the input, but with
        the transformed values.
    """
    # Grab the subset of the input series we are going to work on:
    records_to_fix = tofix[mask]
    # Drop those records from our output series
    fixed = tofix.drop(records_to_fix.index)
    # Iterate over the multipliers, applying fixes to outlying populations
    for mult in mults:
        records_to_fix = records_to_fix.apply(lambda x: x * mult
                                              if x > minval / mult
                                              and x < maxval / mult
                                              else x)
    # Set any record that wasn't inside one of our identified populations to
    # NA -- we are saying that these are true outliers, which can't be part
    # of the population of values we are examining.
    records_to_fix = records_to_fix.apply(lambda x: np.nan
                                          if x < minval
                                          or x > maxval
                                          else x)
    # Add our fixed records back to the complete data series and return it
    fixed = fixed.append(records_to_fix)
    return fixed


##############################################################################
# DATABASE TABLE SPECIFIC PROCEDURES ##########################################
##############################################################################
def plants_steam(ferc1_raw_dfs, ferc1_transformed_dfs):
    """Transforms FERC Form 1 plant_steam data for loading into PUDL Database.

    This includes converting to our preferred units of MWh and MW, as well as
    standardizing the strings describing the kind of plant and construction.

    Args:
        ferc1_raw_dfs (dict): Each entry in this dictionary of DataFrame objects
            corresponds to a table from the  FERC Form 1 DBC database.
        ferc1_transformed_dfs (dict): A dictionary of DataFrames to be transformed.

    Returns:
        dict: of transformed dataframes, including the newly transformed
        plants_steam_ferc1 dataframe.

    """
    ferc1_steam_df = (
        ferc1_raw_dfs['plants_steam_ferc1'].
        pipe(_plants_steam_clean).
        pipe(_plants_steam_assign_plant_ids,
             ferc1_transformed_dfs['fuel_ferc1'])
    )
    plants_steam_validate_ids(ferc1_steam_df)
    ferc1_transformed_dfs['plants_steam_ferc1'] = ferc1_steam_df
    return ferc1_transformed_dfs


def _plants_steam_clean(ferc1_steam_df):
    ferc1_steam_df = (
        ferc1_steam_df.rename(columns={
            "plant_name": "plant_name_ferc1",
            "yr_const": 'construction_year',
            "plant_kind": 'plant_type',
            "type_const": 'construction_type',
            "asset_retire_cost": 'asset_retirement_cost',
            "yr_installed": 'installation_year',
            "tot_capacity": 'capacity_mw',
            "peak_demand": 'peak_demand_mw',
            "plant_hours": 'plant_hours_connected_while_generating',
            "plnt_capability": 'plant_capability_mw',
            "when_limited": 'water_limited_capacity_mw',
            "when_not_limited": 'not_water_limited_capacity_mw',
            "avg_num_of_emp": 'avg_num_employees',
            "net_generation": 'net_generation_kwh',
            "cost_land": 'capex_land',
            "cost_structure": 'capex_structures',
            "cost_equipment": 'capex_equipment',
            "cost_of_plant_to": 'capex_total',
            "cost_per_kw": 'capex_per_kw',
            "expns_operations": 'opex_operations',
            "expns_fuel": 'opex_fuel',
            "expns_coolants": 'opex_coolants',
            "expns_steam": 'opex_steam',
            "expns_steam_othr": 'opex_steam_other',
            "expns_transfer": 'opex_transfer',
            "expns_electric": 'opex_electric',
            "expns_misc_power": 'opex_misc_power',
            "expns_rents": 'opex_rents',
            "expns_allowances": 'opex_allowances',
            "expns_engnr": 'opex_engineering',
            "expns_structures": 'opex_structures',
            "expns_boiler": 'opex_boiler',
            "expns_plants": 'opex_plants',
            "expns_misc_steam": 'opex_misc_steam',
            "tot_prdctn_expns": 'opex_production_total',
            "expns_kwh": 'opex_per_kwh'})
        .pipe(_clean_cols, "f1_steam")
        .pipe(pudl.helpers.simplify_strings, ['plant_name_ferc1'])
        .pipe(pudl.helpers.cleanstrings,
              ['construction_type', 'plant_type'],
              [CONSTRUCTION_TYPE_STRINGS, PLANT_KIND_STRINGS],
              unmapped='')
        .pipe(pudl.helpers.oob_to_nan,
              cols=["construction_year", "installation_year"],
              lb=1850, ub=max(pc.WORKING_PARTITIONS["ferc1"]["years"]) + 1)
        .assign(
            capex_per_mw=lambda x: 1000.0 * x.capex_per_kw,
            opex_per_mwh=lambda x: 1000.0 * x.opex_per_kwh,
            net_generation_mwh=lambda x: x.net_generation_kwh / 1000.0,
        )
        .drop(columns=["capex_per_kw", "opex_per_kwh", "net_generation_kwh"])
    )

    return ferc1_steam_df


def _plants_steam_assign_plant_ids(ferc1_steam_df, ferc1_fuel_df):
    """Assign IDs to the large steam plants."""
    ###########################################################################
    # FERC PLANT ID ASSIGNMENT
    ###########################################################################
    # Now we need to assign IDs to the large steam plants, since FERC doesn't
    # do this for us.
    logger.info("Identifying distinct large FERC plants for ID assignment.")

    # scikit-learn still doesn't deal well with NA values (this will be fixed
    # eventually) We need to massage the type and missing data for the
    # Classifier to work.
    ferc1_steam_df = pudl.helpers.fix_int_na(
        ferc1_steam_df, columns=['construction_year'])

    # Grab fuel consumption proportions for use in assigning plant IDs:
    fuel_fractions = fuel_by_plant_ferc1(ferc1_fuel_df)
    ffc = list(fuel_fractions.filter(regex='.*_fraction_mmbtu$').columns)

    ferc1_steam_df = (
        ferc1_steam_df.merge(
            fuel_fractions[
                ['utility_id_ferc1', 'plant_name_ferc1', 'report_year'] + ffc],
            on=['utility_id_ferc1', 'plant_name_ferc1', 'report_year'],
            how='left'
        )
    )
    # We need to fill the null values for these numerical feature vectors with
    # zeros. not ideal, but the model requires dealing with nulls
    null_to_zero = ffc + ['capacity_mw']
    ferc1_steam_df[null_to_zero] = (
        ferc1_steam_df[null_to_zero].fillna(value=0.0))

    # Train the classifier using DEFAULT weights, parameters not listed here.
    ferc1_clf = pudl.transform.ferc1.make_ferc1_clf(ferc1_steam_df)
    ferc1_clf = ferc1_clf.fit_transform(ferc1_steam_df)

    # Use the classifier to generate groupings of similar records:
    record_groups = ferc1_clf.predict(ferc1_steam_df.record_id)
    n_tot = len(ferc1_steam_df)
    n_grp = len(record_groups)
    pct_grp = n_grp / n_tot
    logger.info(
        f"Successfully associated {n_grp} of {n_tot} ({pct_grp:.2%}) "
        f"FERC Form 1 plant records with multi-year plant entities.")

    record_groups.columns = record_groups.columns.astype(str)
    cols = record_groups.columns
    record_groups = record_groups.reset_index()

    # Now we are going to create a graph (network) that describes all of the
    # binary relationships between a seed_id and the record_ids that it has
    # been associated with in any other year. Each connected component of that
    # graph is a ferc plant time series / plant_id
    logger.info("Assigning IDs to multi-year FERC plant entities.")
    edges_df = pd.DataFrame(columns=['source', 'target'])
    for col in cols:
        new_edges = record_groups[['seed_id', col]]
        new_edges = new_edges.rename(
            {'seed_id': 'source', col: 'target'}, axis=1)
        edges_df = pd.concat([edges_df, new_edges], sort=True)

    # Drop any records where there's no target ID (no match in a year)
    edges_df = edges_df[edges_df.target != '']

    # We still have to deal with the orphaned records -- any record which
    # wasn't place in a time series but is still valid should be included as
    # its own independent "plant" for completeness, and use in aggregate
    # analysis.
    orphan_record_ids = np.setdiff1d(ferc1_steam_df.record_id.unique(),
                                     record_groups.values.flatten())
    logger.info(
        f"Identified {len(orphan_record_ids)} orphaned FERC plant records. "
        f"Adding orphans to list of plant entities.")
    orphan_df = pd.DataFrame({'source': orphan_record_ids,
                              'target': orphan_record_ids})
    edges_df = pd.concat([edges_df, orphan_df], sort=True)

    # Use the data frame we've compiled to create a graph
    G = nx.from_pandas_edgelist(edges_df,  # noqa: N806
                                source='source',
                                target='target')
    # Find the connected components of the graph
    ferc1_plants = (G.subgraph(c) for c in nx.connected_components(G))

    # Now we'll iterate through the connected components and assign each of
    # them a FERC Plant ID, and pull the results back out into a dataframe:
    plants_w_ids = pd.DataFrame()
    for plant_id_ferc1, plant in enumerate(ferc1_plants):
        nx.set_edge_attributes(plant,
                               plant_id_ferc1 + 1,
                               name='plant_id_ferc1')
        new_plant_df = nx.to_pandas_edgelist(plant)
        plants_w_ids = plants_w_ids.append(new_plant_df)
    logger.info(
        f"Successfully Identified {plant_id_ferc1+1-len(orphan_record_ids)} "
        f"multi-year plant entities.")

    # Set the construction year back to numeric because it is.
    ferc1_steam_df['construction_year'] = pd.to_numeric(
        ferc1_steam_df['construction_year'], errors='coerce')
    # We don't actually want to save the fuel fractions in this table... they
    # were only here to help us match up the plants.
    ferc1_steam_df = ferc1_steam_df.drop(ffc, axis=1)

    # Now we need a list of all the record IDs, with their associated
    # FERC 1 plant IDs. However, the source-target listing isn't
    # guaranteed to list every one of the nodes in either list, so we
    # need to compile them together to ensure that we get every single
    sources = (
        plants_w_ids.
        drop('target', axis=1).
        drop_duplicates().
        rename({'source': 'record_id'}, axis=1)
    )
    targets = (
        plants_w_ids.
        drop('source', axis=1).
        drop_duplicates().
        rename({'target': 'record_id'}, axis=1)
    )
    plants_w_ids = (
        pd.concat([sources, targets]).
        drop_duplicates().
        sort_values(['plant_id_ferc1', 'record_id'])
    )
    steam_rids = ferc1_steam_df.record_id.values
    pwids_rids = plants_w_ids.record_id.values
    missing_ids = [rid for rid in steam_rids if rid not in pwids_rids]
    if missing_ids:
        raise AssertionError(
            f"Uh oh, we lost {abs(len(steam_rids)-len(pwids_rids))} FERC "
            f"steam plant record IDs: {missing_ids}"
        )
    ferc1_steam_df = pd.merge(ferc1_steam_df, plants_w_ids, on='record_id')
    return ferc1_steam_df


def plants_steam_validate_ids(ferc1_steam_df):
    """Tests that plant_id_ferc1 times series includes one record per year.

    Args:
        ferc1_steam_df (pandas.DataFrame): A DataFrame of the data from the FERC 1
            Steam table.

    Returns:
        None
    """
    ##########################################################################
    # FERC PLANT ID ERROR CHECKING STUFF
    ##########################################################################

    # Test to make sure that we don't have any plant_id_ferc1 time series
    # which include more than one record from a given year. Warn the user
    # if we find such cases (which... we do, as of writing)
    year_dupes = (
        ferc1_steam_df.
        groupby(['plant_id_ferc1', 'report_year'])['utility_id_ferc1'].
        count().
        reset_index().
        rename(columns={'utility_id_ferc1': 'year_dupes'}).
        query('year_dupes>1')
    )
    if len(year_dupes) > 0:
        for dupe in year_dupes.itertuples():
            logger.error(
                f"Found report_year={dupe.report_year} "
                f"{dupe.year_dupes} times in "
                f"plant_id_ferc1={dupe.plant_id_ferc1}"
            )
    else:
        logger.info(
            "No duplicate years found in any plant_id_ferc1. Hooray!"
        )


def fuel(ferc1_raw_dfs, ferc1_transformed_dfs):
    """Transforms FERC Form 1 fuel data for loading into PUDL Database.

    This process includes converting some columns to be in terms of our preferred units,
    like MWh and mmbtu instead of kWh and btu. Plant names are also standardized
    (stripped & lower). Fuel and fuel unit strings are also standardized using our
    cleanstrings() function and string cleaning dictionaries found above (FUEL_STRINGS,
    etc.)

    Args:
        ferc1_raw_dfs (dict): Each entry in this dictionary of DataFrame objects
            corresponds to a table from the  FERC Form 1 DBC database.
        ferc1_transformed_dfs (dict): A dictionary of DataFrames to be transformed.

    Returns:
        dict: The dictionary of transformed dataframes.

    """
    # grab table from dictionary of dfs, clean it up a bit
    fuel_ferc1_df = (
        _clean_cols(ferc1_raw_dfs['fuel_ferc1'], 'f1_fuel').
        # Standardize plant_name capitalization and remove leading/trailing
        # white space -- necesary b/c plant_name is part of many foreign keys.
        pipe(pudl.helpers.simplify_strings, ['plant_name']).
        # Take the messy free-form fuel & fuel_unit fields, and do our best to
        # map them to some canonical categories... this is necessarily
        # imperfect:
        pipe(pudl.helpers.cleanstrings, ['fuel', 'fuel_unit'],
             [FUEL_STRINGS, FUEL_UNIT_STRINGS],
             unmapped='').
        # Fuel cost per kWh is a per-unit value that doesn't make sense to
        # report for a single fuel that may be only a small part of the fuel
        # consumed. "fuel generaton" is heat rate, but as it's based only on
        # the heat content of a given fuel which may only be a small portion of
        # the overall fuel # consumption, it doesn't make any sense here. Drop
        # it.
        drop(['fuel_cost_kwh', 'fuel_generaton'], axis=1).
        # Convert from BTU/unit of fuel to 1e6 BTU/unit.
        assign(fuel_avg_mmbtu_per_unit=lambda x: x.fuel_avg_heat / 1e6).
        drop('fuel_avg_heat', axis=1).
        # Rename the columns to match our DB definitions
        rename(columns={
            # FERC 1 DB Name      PUDL DB Name
            "plant_name": "plant_name_ferc1",
            'fuel': 'fuel_type_code_pudl',
            'fuel_unit': 'fuel_units',
            'fuel_avg_mmbtu_per_unit': 'fuel_mmbtu_per_unit',
            'fuel_quantity': 'fuel_consumed_units',
            'fuel_cost_burned': 'fuel_cost_per_unit_burned',
            'fuel_cost_delvd': 'fuel_cost_per_unit_delivered',
            'fuel_cost_btu': 'fuel_cost_per_mmbtu'})
    )

    #########################################################################
    # CORRECT DATA ENTRY ERRORS #############################################
    #########################################################################
    coal_mask = fuel_ferc1_df['fuel_type_code_pudl'] == 'coal'
    gas_mask = fuel_ferc1_df['fuel_type_code_pudl'] == 'gas'
    oil_mask = fuel_ferc1_df['fuel_type_code_pudl'] == 'oil'

    corrections = [
        # mult = 2000: reported in units of lbs instead of short tons
        # mult = 1e6:  reported BTUs instead of mmBTUs
        # minval and maxval of 10 and 29 mmBTUs are the range of values
        # specified by EIA 923 instructions at:
        # https://www.eia.gov/survey/form/eia_923/instructions.pdf
        ['fuel_mmbtu_per_unit', coal_mask, 10.0, 29.0, (2e3, 1e6)],

        # mult = 1e-2: reported cents/mmBTU instead of USD/mmBTU
        # minval and maxval of .5 and 7.5 dollars per mmBTUs are the
        # end points of the primary distribution of EIA 923 fuel receipts
        # and cost per mmBTU data weighted by quantity delivered
        ['fuel_cost_per_mmbtu', coal_mask, 0.5, 7.5, (1e-2, )],

        # mult = 1e3: reported fuel quantity in cubic feet, not mcf
        # mult = 1e6: reported fuel quantity in BTU, not mmBTU
        # minval and maxval of .8 and 1.2 mmBTUs are the range of values
        # specified by EIA 923 instructions
        ['fuel_mmbtu_per_unit', gas_mask, 0.8, 1.2, (1e3, 1e6)],

        # mult = 1e-2: reported in cents/mmBTU instead of USD/mmBTU
        # minval and maxval of 1 and 35 dollars per mmBTUs are the
        # end points of the primary distribution of EIA 923 fuel receipts
        # and cost per mmBTU data weighted by quantity delivered
        ['fuel_cost_per_mmbtu', gas_mask, 1, 35, (1e-2, )],

        # mult = 42: reported fuel quantity in gallons, not barrels
        # mult = 1e6: reported fuel quantity in BTU, not mmBTU
        # minval and maxval of 3 and 6.9 mmBTUs are the range of values
        # specified by EIA 923 instructions
        ['fuel_mmbtu_per_unit', oil_mask, 3, 6.9, (42, )],

        # mult = 1e-2: reported in cents/mmBTU instead of USD/mmBTU
        # minval and maxval of 5 and 33 dollars per mmBTUs are the
        # end points of the primary distribution of EIA 923 fuel receipts
        # and cost per mmBTU data weighted by quantity delivered
        ['fuel_cost_per_mmbtu', oil_mask, 5, 33, (1e-2, )]
    ]

    for (coltofix, mask, minval, maxval, mults) in corrections:
        fuel_ferc1_df[coltofix] = \
            _multiplicative_error_correction(fuel_ferc1_df[coltofix],
                                             mask, minval, maxval, mults)

    #########################################################################
    # REMOVE BAD DATA #######################################################
    #########################################################################
    # Drop any records that are missing data. This is a blunt instrument, to
    # be sure. In some cases we lose data here, because some utilities have
    # (for example) a "Total" line w/ only fuel_mmbtu_per_kwh on it. Grr.
    fuel_ferc1_df.dropna(inplace=True)

    ferc1_transformed_dfs['fuel_ferc1'] = fuel_ferc1_df

    return ferc1_transformed_dfs


def plants_small(ferc1_raw_dfs, ferc1_transformed_dfs):
    """Transforms FERC Form 1 plant_small data for loading into PUDL Database.

    This FERC Form 1 table contains information about a large number of small plants,
    including many small hydroelectric and other renewable generation facilities.
    Unfortunately the data is not well standardized, and so the plants have been
    categorized manually, with the results of that categorization stored in an Excel
    spreadsheet. This function reads in the plant type data from the spreadsheet and
    merges it with the rest of the information from the FERC DB based on record number,
    FERC respondent ID, and report year. When possible the FERC license number for small
    hydro plants is also manually extracted from the data.

    This categorization will need to be renewed with each additional year of FERC data
    we pull in. As of v0.1 the small plants have been categorized for 2004-2015.

    Args:
        ferc1_raw_dfs (dict): Each entry in this dictionary of DataFrame objects
            corresponds to a table from the  FERC Form 1 DBC database.
        ferc1_transformed_dfs (dict): A dictionary of DataFrames to be transformed.

    Returns:
        dict: The dictionary of transformed dataframes.
    """
    # grab table from dictionary of dfs
    ferc1_small_df = ferc1_raw_dfs['plants_small_ferc1']
    # Standardize plant_name_raw capitalization and remove leading/trailing
    # white space -- necesary b/c plant_name_raw is part of many foreign keys.
    ferc1_small_df = pudl.helpers.simplify_strings(
        ferc1_small_df, ['plant_name', 'kind_of_fuel']
    )

    # Force the construction and installation years to be numeric values, and
    # set them to NA if they can't be converted. (table has some junk values)
    ferc1_small_df = pudl.helpers.oob_to_nan(
        ferc1_small_df, cols=["yr_constructed"],
        lb=1850, ub=max(pc.WORKING_PARTITIONS["ferc1"]["years"]) + 1)

    # Convert from cents per mmbtu to dollars per mmbtu to be consistent
    # with the f1_fuel table data. Also, let's use a clearer name.
    ferc1_small_df['fuel_cost_per_mmbtu'] = ferc1_small_df['fuel_cost'] / 100.0
    ferc1_small_df.drop('fuel_cost', axis=1, inplace=True)

    # Create a single "record number" for the individual lines in the FERC
    # Form 1 that report different small plants, so that we can more easily
    # tell whether they are adjacent to each other in the reporting.
    ferc1_small_df['record_number'] = 46 * ferc1_small_df['spplmnt_num'] + \
        ferc1_small_df['row_number']

    # Unforunately the plant types were not able to be parsed automatically
    # in this table. It's been done manually for 2004-2015, and the results
    # get merged in in the following section.
    small_types_file = importlib.resources.open_binary(
        'pudl.package_data.ferc1', 'small_plants_2004-2016.xlsx')
    small_types_df = pd.read_excel(small_types_file)

    # Only rows with plant_type set will give us novel information.
    small_types_df.dropna(subset=['plant_type', ], inplace=True)
    # We only need this small subset of the columns to extract the plant type.
    small_types_df = small_types_df[['report_year', 'respondent_id',
                                     'record_number', 'plant_name_clean',
                                     'plant_type', 'ferc_license']]

    # Munge the two dataframes together, keeping everything from the
    # frame we pulled out of the FERC1 DB, and supplementing it with the
    # plant_name, plant_type, and ferc_license fields from our hand
    # made file.
    ferc1_small_df = pd.merge(ferc1_small_df,
                              small_types_df,
                              how='left',
                              on=['report_year',
                                  'respondent_id',
                                  'record_number'])

    # Remove extraneous columns and add a record ID
    ferc1_small_df = _clean_cols(ferc1_small_df, 'f1_gnrt_plant')

    # Standardize plant_name capitalization and remove leading/trailing white
    # space, so that plant_name matches formatting of plant_name_raw
    ferc1_small_df = pudl.helpers.simplify_strings(
        ferc1_small_df, ['plant_name_clean'])

    # in order to create one complete column of plant names, we have to use the
    # cleaned plant names when available and the orignial plant names when the
    # cleaned version is not available, but the strings first need cleaning
    ferc1_small_df['plant_name_clean'] = ferc1_small_df['plant_name_clean'].fillna(
        value="")
    ferc1_small_df['plant_name_clean'] = ferc1_small_df.apply(
        lambda row: row['plant_name']
        if (row['plant_name_clean'] == "")
        else row['plant_name_clean'],
        axis=1)

    # now we don't need the uncleaned version anymore
    # ferc1_small_df.drop(['plant_name'], axis=1, inplace=True)

    ferc1_small_df.rename(columns={
        # FERC 1 DB Name      PUDL DB Name
        'plant_name': 'plant_name_ferc1',
        'ferc_license': 'ferc_license_id',
        'yr_constructed': 'construction_year',
        'capacity_rating': 'capacity_mw',
        'net_demand': 'peak_demand_mw',
        'net_generation': 'net_generation_mwh',
        'plant_cost': 'total_cost_of_plant',
        'plant_cost_mw': 'capex_per_mw',
        'operation': 'opex_total',
        'expns_fuel': 'opex_fuel',
        'expns_maint': 'opex_maintenance',
        'kind_of_fuel': 'fuel_type',
        'fuel_cost': 'fuel_cost_per_mmbtu'},
        inplace=True)

    ferc1_transformed_dfs['plants_small_ferc1'] = ferc1_small_df
    return ferc1_transformed_dfs


def plants_hydro(ferc1_raw_dfs, ferc1_transformed_dfs):
    """Transforms FERC Form 1 plant_hydro data for loading into PUDL Database.

    Standardizes plant names (stripping whitespace and Using Title Case). Also converts
    into our preferred units of MW and MWh.

    Args:
        ferc1_raw_dfs (dict): Each entry in this dictionary of DataFrame objects
            corresponds to a table from the  FERC Form 1 DBC database.
        ferc1_transformed_dfs (dict): A dictionary of DataFrames to be transformed.

    Returns:
        dict: The dictionary of transformed dataframes.
    """
    # grab table from dictionary of dfs
    ferc1_hydro_df = (
        _clean_cols(ferc1_raw_dfs['plants_hydro_ferc1'], 'f1_hydro')
        # Standardize plant_name capitalization and remove leading/trailing
        # white space -- necesary b/c plant_name is part of many foreign keys.
        .pipe(pudl.helpers.simplify_strings, ['plant_name'])
        .pipe(pudl.helpers.cleanstrings, ['plant_const'],
              [CONSTRUCTION_TYPE_STRINGS], unmapped='')
        .assign(
            # Converting kWh to MWh
            net_generation_mwh=lambda x: x.net_generation / 1000.0,
            # Converting cost per kW installed to cost per MW installed:
            cost_per_mw=lambda x: x.cost_per_kw * 1000.0,
            # Converting kWh to MWh
            expns_per_mwh=lambda x: x.expns_kwh * 1000.0)
        .pipe(pudl.helpers.oob_to_nan, cols=["yr_const", "yr_installed"],
              lb=1850, ub=max(pc.WORKING_PARTITIONS["ferc1"]["years"]) + 1)
        .drop(columns=['net_generation', 'cost_per_kw', 'expns_kwh'])
        .rename(columns={
            # FERC1 DB          PUDL DB
            "plant_name": "plant_name_ferc1",
            'project_no': 'project_num',
            'yr_const': 'construction_year',
            'plant_kind': 'plant_type',
            'plant_const': 'construction_type',
            'yr_installed': 'installation_year',
            'tot_capacity': 'capacity_mw',
            'peak_demand': 'peak_demand_mw',
            'plant_hours': 'plant_hours_connected_while_generating',
            'favorable_cond': 'net_capacity_favorable_conditions_mw',
            'adverse_cond': 'net_capacity_adverse_conditions_mw',
            'avg_num_of_emp': 'avg_num_employees',
            'cost_of_land': 'capex_land',
            'cost_structure': 'capex_structures',
            'cost_facilities': 'capex_facilities',
            'cost_equipment': 'capex_equipment',
            'cost_roads': 'capex_roads',
            'cost_plant_total': 'capex_total',
            'cost_per_mw': 'capex_per_mw',
            'expns_operations': 'opex_operations',
            'expns_water_pwr': 'opex_water_for_power',
            'expns_hydraulic': 'opex_hydraulic',
            'expns_electric': 'opex_electric',
            'expns_generation': 'opex_generation_misc',
            'expns_rents': 'opex_rents',
            'expns_engineering': 'opex_engineering',
            'expns_structures': 'opex_structures',
            'expns_dams': 'opex_dams',
            'expns_plant': 'opex_plant',
            'expns_misc_plant': 'opex_misc_plant',
            'expns_per_mwh': 'opex_per_mwh',
            'expns_engnr': 'opex_engineering',
            'expns_total': 'opex_total',
            'asset_retire_cost': 'asset_retirement_cost',
            '': '',
        })
        .drop_duplicates(
            subset=["report_year",
                    "utility_id_ferc1",
                    "plant_name_ferc1",
                    "capacity_mw"],
            keep=False)
    )

    ferc1_transformed_dfs['plants_hydro_ferc1'] = ferc1_hydro_df
    return ferc1_transformed_dfs


def plants_pumped_storage(ferc1_raw_dfs, ferc1_transformed_dfs):
    """Transforms FERC Form 1 pumped storage data for loading into PUDL.

    Standardizes plant names (stripping whitespace and Using Title Case). Also converts
    into our preferred units of MW and MWh.

    Args:
        ferc1_raw_dfs (dict): Each entry in this dictionary of DataFrame objects
            corresponds to a table from the  FERC Form 1 DBC database.
        ferc1_transformed_dfs (dict): A dictionary of DataFrames to be transformed.

    Returns:
        dict: The dictionary of transformed dataframes.
    """
    # grab table from dictionary of dfs
    ferc1_pump_df = (
        _clean_cols(
            ferc1_raw_dfs['plants_pumped_storage_ferc1'], 'f1_pumped_storage')
        # Standardize plant_name capitalization and remove leading/trailing
        # white space -- necesary b/c plant_name is part of many foreign keys.
        .pipe(pudl.helpers.simplify_strings, ['plant_name'])
        # Clean up the messy plant construction type column:
        .pipe(pudl.helpers.cleanstrings, ['plant_kind'],
              [CONSTRUCTION_TYPE_STRINGS], unmapped='')
        .assign(
            # Converting from kW/kWh to MW/MWh
            net_generation_mwh=lambda x: x.net_generation / 1000.0,
            energy_used_for_pumping_mwh=lambda x: x.energy_used / 1000.0,
            net_load_mwh=lambda x: x.net_load / 1000.0,
            cost_per_mw=lambda x: x.cost_per_kw * 1000.0,
            expns_per_mwh=lambda x: x.expns_kwh * 1000.0)
        .pipe(pudl.helpers.oob_to_nan, cols=["yr_const", "yr_installed"],
              lb=1850, ub=max(pc.WORKING_PARTITIONS["ferc1"]["years"]) + 1)
        .drop(columns=['net_generation', 'energy_used', 'net_load',
                       'cost_per_kw', 'expns_kwh'])
        .rename(columns={
            # FERC1 DB          PUDL DB
            "plant_name": "plant_name_ferc1",
            'project_number': 'project_num',
            'tot_capacity': 'capacity_mw',
            'project_no': 'project_num',
            'plant_kind': 'construction_type',
            'peak_demand': 'peak_demand_mw',
            'yr_const': 'construction_year',
            'yr_installed': 'installation_year',
            'plant_hours': 'plant_hours_connected_while_generating',
            'plant_capability': 'plant_capability_mw',
            'avg_num_of_emp': 'avg_num_employees',
            'cost_wheels': 'capex_wheels_turbines_generators',
            'cost_land': 'capex_land',
            'cost_structures': 'capex_structures',
            'cost_facilties': 'capex_facilities',
            'cost_wheels_turbines_generators': 'capex_wheels_turbines_generators',
            'cost_electric': 'capex_equipment_electric',
            'cost_misc_eqpmnt': 'capex_equipment_misc',
            'cost_roads': 'capex_roads',
            'asset_retire_cost': 'asset_retirement_cost',
            'cost_of_plant': 'capex_total',
            'cost_per_mw': 'capex_per_mw',
            'expns_operations': 'opex_operations',
            'expns_water_pwr': 'opex_water_for_power',
            'expns_pump_strg': 'opex_pumped_storage',
            'expns_electric': 'opex_electric',
            'expns_misc_power': 'opex_generation_misc',
            'expns_rents': 'opex_rents',
            'expns_engneering': 'opex_engineering',
            'expns_structures': 'opex_structures',
            'expns_dams': 'opex_dams',
            'expns_plant': 'opex_plant',
            'expns_misc_plnt': 'opex_misc_plant',
            'expns_producton': 'opex_production_before_pumping',
            'pumping_expenses': 'opex_pumping',
            'tot_prdctn_exns': 'opex_total',
            'expns_per_mwh': 'opex_per_mwh',
        })
        .drop_duplicates(
            subset=["report_year",
                    "utility_id_ferc1",
                    "plant_name_ferc1",
                    "capacity_mw"],
            keep=False)
    )

    ferc1_transformed_dfs['plants_pumped_storage_ferc1'] = ferc1_pump_df
    return ferc1_transformed_dfs


def plant_in_service(ferc1_raw_dfs, ferc1_transformed_dfs):
    """Transforms FERC Form 1 Plant in Service data for loading into PUDL.

    Re-organizes the original FERC Form 1 Plant in Service data by unpacking the rows as
    needed on a year by year basis, to organize them into columns. The "columns" in the
    original FERC Form 1 denote starting balancing, ending balance, additions,
    retirements, adjustments, and transfers -- these categories are turned into labels
    in a column called "amount_type". Because each row in the transformed table is
    composed of many individual records (rows) from the original table, row_number can't
    be part of the record_id, which means they are no longer unique. To infer exactly
    what record a given piece of data came from, the record_id and the row_map (found in
    the PUDL package_data directory) can be used.

    Args:
        ferc1_raw_dfs (dict): Each entry in this dictionary of DataFrame objects
            corresponds to a table from the FERC Form 1 DBC database.
        ferc1_transformed_dfs (dict): A dictionary of DataFrames to be transformed.

    Returns:
        dict: The dictionary of the transformed DataFrames.

    """
    pis_df = (
        unpack_table(
            ferc1_df=ferc1_raw_dfs["plant_in_service_ferc1"],
            table_name="f1_plant_in_srvce",
            data_rows=slice(None),  # Gotta catch 'em all!
            data_cols=[
                "begin_yr_bal",
                "addition",
                "retirements",
                "adjustments",
                "transfers",
                "yr_end_bal"
            ])
        .pipe(  # Convert top level of column index into a categorical column:
            cols_to_cats,
            cat_name="amount_type",
            col_cats={
                "begin_yr_bal": "starting_balance",
                "addition": "additions",
                "retirements": "retirements",
                "adjustments": "adjustments",
                "transfers": "transfers",
                "yr_end_bal": "ending_balance",
            })
        .rename_axis(columns=None)
        .pipe(_clean_cols, "f1_plant_in_srvce")
        .set_index([
            "utility_id_ferc1",
            "report_year",
            "amount_type",
            "record_id"])
        .reset_index()
    )

    # Get rid of the columns corresponding to "header" rows in the FERC
    # form, which should *never* contain data... but in about 2 dozen cases,
    # they do. See this issue on Github for more information:
    # https://github.com/catalyst-cooperative/pudl/issues/471
    pis_df = pis_df.drop(columns=pis_df.filter(regex=".*_head$").columns)

    ferc1_transformed_dfs["plant_in_service_ferc1"] = pis_df
    return ferc1_transformed_dfs


def purchased_power(ferc1_raw_dfs, ferc1_transformed_dfs):
    """Transforms FERC Form 1 pumped storage data for loading into PUDL.

    This table has data about inter-utility power purchases into the PUDL DB. This
    includes how much electricty was purchased, how much it cost, and who it was
    purchased from. Unfortunately the field describing which other utility the power was
    being bought from is poorly standardized, making it difficult to correlate with
    other data. It will need to be categorized by hand or with some fuzzy matching
    eventually.

    Args:
        ferc1_raw_dfs (dict): Each entry in this dictionary of DataFrame objects
            corresponds to a table from the  FERC Form 1 DBC database.
        ferc1_transformed_dfs (dict): A dictionary of DataFrames to be transformed.

    Returns:
        dict: The dictionary of the transformed DataFrames.
    """
    # grab table from dictionary of dfs
    df = (
        _clean_cols(ferc1_raw_dfs['purchased_power_ferc1'], 'f1_purchased_pwr')
        .rename(columns={
            'athrty_co_name': 'seller_name',
            'sttstcl_clssfctn': 'purchase_type',
            'rtsched_trffnbr': 'tariff',
            'avgmth_bill_dmnd': 'billing_demand_mw',
            'avgmth_ncp_dmnd': 'non_coincident_peak_demand_mw',
            'avgmth_cp_dmnd': 'coincident_peak_demand_mw',
            'mwh_purchased': 'purchased_mwh',
            'mwh_recv': 'received_mwh',
            'mwh_delvd': 'delivered_mwh',
            'dmnd_charges': 'demand_charges',
            'erg_charges': 'energy_charges',
            'othr_charges': 'other_charges',
            'settlement_tot': 'total_settlement'})
        .assign(  # Require these columns to numeric, or NaN
            billing_demand_mw=lambda x: pd.to_numeric(
                x.billing_demand_mw, errors="coerce"),
            non_coincident_peak_demand_mw=lambda x: pd.to_numeric(
                x.non_coincident_peak_demand_mw, errors="coerce"),
            coincident_peak_demand_mw=lambda x: pd.to_numeric(
                x.coincident_peak_demand_mw, errors="coerce"))
        .fillna({  # Replace blanks w/ 0.0 in data columns.
            "purchased_mwh": 0.0,
            "received_mwh": 0.0,
            "delivered_mwh": 0.0,
            "demand_charges": 0.0,
            "energy_charges": 0.0,
            "other_charges": 0.0,
            "total_settlement": 0.0,
        })
    )

    # Replace inscrutable two letter codes with descriptive codes:
    df['purchase_type'] = df.purchase_type.map(POWER_PURCHASE_TYPES_FERC1)

    # Drop records containing no useful data and also any completely duplicate
    # records -- there are 6 in 1998 for utility 238 for some reason...
    df = (
        df.drop_duplicates()
        .drop(df.loc[((df.purchased_mwh == 0)
                      & (df.received_mwh == 0)
                      & (df.delivered_mwh == 0)
                      & (df.demand_charges == 0)
                      & (df.energy_charges == 0)
                      & (df.other_charges == 0)
                      & (df.total_settlement == 0)), :].index)
    )

    ferc1_transformed_dfs['purchased_power_ferc1'] = df

    return ferc1_transformed_dfs


def accumulated_depreciation(ferc1_raw_dfs, ferc1_transformed_dfs):
    """Transforms FERC Form 1 depreciation data for loading into PUDL.

    This information is organized by FERC account, with each line of the FERC Form 1
    having a different descriptive identifier like 'balance_end_of_year' or
    'transmission'.

    Args:
        ferc1_raw_dfs (dict): Each entry in this dictionary of DataFrame objects
            corresponds to a table from the FERC Form 1 DBC database.
        ferc1_transformed_dfs (dict): A dictionary of DataFrames to be transformed.

    Returns:
        dict: The dictionary of the transformed DataFrames.
    """
    # grab table from dictionary of dfs
    ferc1_apd_df = ferc1_raw_dfs['accumulated_depreciation_ferc1']

    ferc1_acct_apd = FERC_DEPRECIATION_LINES.drop(
        ['ferc_account_description'], axis=1)
    ferc1_acct_apd.dropna(inplace=True)
    ferc1_acct_apd['row_number'] = ferc1_acct_apd['row_number'].astype(int)

    ferc1_accumdepr_prvsn_df = pd.merge(ferc1_apd_df, ferc1_acct_apd,
                                        how='left', on='row_number')
    ferc1_accumdepr_prvsn_df = _clean_cols(
        ferc1_accumdepr_prvsn_df, 'f1_accumdepr_prvsn')

    ferc1_accumdepr_prvsn_df.rename(columns={
        # FERC1 DB   PUDL DB
        'total_cde': 'total'},
        inplace=True)

    ferc1_transformed_dfs['accumulated_depreciation_ferc1'] = ferc1_accumdepr_prvsn_df

    return ferc1_transformed_dfs


def transform(ferc1_raw_dfs, ferc1_tables=PUDL_TABLES['ferc1']):
    """Transforms FERC 1.

    Args:
        ferc1_raw_dfs (dict): Each entry in this dictionary of DataFrame objects
            corresponds to a table from the FERC Form 1 DBC database
        ferc1_tables (tuple): A tuple containing the set of tables which have been
            successfully integrated into PUDL

    Returns:
        dict: A dictionary of the transformed DataFrames.

    """
    ferc1_transform_functions = {
        # fuel must come before steam b/c fuel proportions are used to aid in
        # plant # ID assignment.
        'fuel_ferc1': fuel,
        'plants_steam_ferc1': plants_steam,
        'plants_small_ferc1': plants_small,
        'plants_hydro_ferc1': plants_hydro,
        'plants_pumped_storage_ferc1': plants_pumped_storage,
        'plant_in_service_ferc1': plant_in_service,
        'purchased_power_ferc1': purchased_power,
        'accumulated_depreciation_ferc1': accumulated_depreciation
    }
    # create an empty ditctionary to fill up through the transform fuctions
    ferc1_transformed_dfs = {}

    # for each ferc table,
    for table in ferc1_transform_functions:
        if table in ferc1_tables:
            logger.info(
                f"Transforming raw FERC Form 1 dataframe for "
                f"loading into {table}")
            ferc1_transform_functions[table](
                ferc1_raw_dfs, ferc1_transformed_dfs)

    # convert types..
    ferc1_transformed_dfs = pudl.helpers.convert_dfs_dict_dtypes(
        ferc1_transformed_dfs, 'ferc1')
    return ferc1_transformed_dfs

###############################################################################
# Identifying FERC Plants
###############################################################################
# Sadly FERC doesn't provide any kind of real IDs for the plants that report to
# them -- all we have is their names (a freeform string) and the data that is
# reported alongside them. This is often enough information to be able to
# recognize which records ought to be associated with each other year to year
# to create a continuous time series. However, we want to do that
# programmatically, which means using some clustering / categorization tools
# from scikit-learn


class FERCPlantClassifier(BaseEstimator, ClassifierMixin):
    """A classifier for identifying FERC plant time series in FERC Form 1 data.

    We want to be able to give the classifier a FERC plant record, and get back the
    group of records(or the ID of the group of records) that it ought to be part of.

    There are hundreds of different groups of records, and we can only know what they
    are by looking at the whole dataset ahead of time. This is the "fitting" step, in
    which the groups of records resulting from a particular set of model parameters(e.g.
    the weights that are attributes of the class) are generated.

    Once we have that set of record categories, we can test how well the classifier
    performs, by checking it against test / training data which we have already
    classified by hand. The test / training set is a list of lists of unique FERC plant
    record IDs(each record ID is the concatenation of: report year, respondent id,
    supplement number, and row number). It could also be stored as a dataframe where
    each column is associated with a year of data(some of which could be empty). Not
    sure what the best structure would be.

    If it's useful, we can assign each group a unique ID that is the time ordered
    concatenation of each of the constituent record IDs. Need to understand what the
    process for checking the classification of an input record looks like.

    To score a given classifier, we can look at what proportion of the records in the
    test dataset are assigned to the same group as in our manual classification of those
    records. There are much more complicated ways to do the scoring too... but for now
    let's just keep it as simple as possible.

    """

    def __init__(self, min_sim=0.75, plants_df=None):
        """
        Initialize the classifier.

        Args:
            min_sim : Number between 0.0 and 1.0, indicating the minimum value of
                cosine similarity that we are willing to accept as indicating two
                records are part of the same plant record time series. All entries in
                the pairwise similarity matrix below this value will be zeroed out.
            plants_df : The entire FERC Form 1 plant table as a dataframe. Needed in
                order to calculate the distance metrics between all of the records so we
                can group the plants in the fit() step, so we can check how well they
                are categorized later...

        Todo:
            Zane revisit plants_df

        """
        self.min_sim = min_sim
        self.plants_df = plants_df
        self._years = self.plants_df.report_year.unique()

    def fit(self, X, y=None):  # noqa: N803 Canonical capital letter...
        """
        Use weighted FERC plant features to group records into time series.

        The fit method takes the vectorized, normalized, weighted FERC plant
        features (X) as input, calculates the pairwise cosine similarity matrix
        between all records, and groups the records in their best time series.
        The similarity matrix and best time series are stored as data members
        in the object for later use in scoring & predicting.

        This isn't quite the way a fit method would normally work.

        Args:
            X (): a sparse matrix of size n_samples x n_features.
            y ():

        Returns:
            pandas.DataFrame:

        TODO:
            Zane revisit args and returns
        """
        self._cossim_df = pd.DataFrame(cosine_similarity(X))
        self._best_of = self._best_by_year()
        # Make the best match indices integers rather than floats w/ NA values.
        self._best_of[self._years] = self._best_of[self._years].fillna(
            -1).astype(int)

        return self

    def transform(self, X, y=None):  # noqa: N803
        """Passthrough transform method -- just returns self."""
        return self

    def predict(self, X, y=None):  # noqa: N803
        """
        Identify time series of similar records to input record_ids.

        Given a one-dimensional dataframe X, containing FERC record IDs, return
        a dataframe in which each row corresponds to one of the input record_id
        values (ordered as the input was ordered), with each column
        corresponding to one of the years worth of data. Values in the returned
        dataframe are the FERC record_ids of the record most similar to the
        input record within that year. Some of them may be null, if there was
        no sufficiently good match.

        Row index is the seed record IDs. Column index is years.

        TODO:
        * This method is hideously inefficient. It should be vectorized.
        * There's a line that throws a FutureWarning that needs to be fixed.

        """
        try:
            getattr(self, "_cossim_df")
        except AttributeError:
            raise RuntimeError(
                "You must train classifer before predicting data!")

        out_df = pd.DataFrame(
            data=[],
            index=pd.Index([], name="seed_id"),
            columns=self._years)
        tmp_best = (
            self._best_of.loc[:, ["record_id"] + list(self._years)]
            .append(pd.DataFrame(data=[""], index=[-1], columns=["record_id"]))
        )
        # For each record_id we've been given:
        for x in X:
            # Find the index associated with the record ID we are predicting
            # a grouping for:
            idx = tmp_best[tmp_best.record_id == x].index.values[0]

            # Mask the best_of dataframe, keeping only those entries where
            # the index of the chosen record_id appears -- this results in a
            # huge dataframe almost full of NaN values.
            w_m = (
                tmp_best[self._years][tmp_best[self._years] == idx]
                # Grab the index values of the rows in the masked dataframe which
                # are NOT all NaN -- these are the indices of the *other* records
                # which found the record x to be one of their best matches.
                .dropna(how="all").index.values
            )

            # Now look up the indices of the records which were found to be
            # best matches to the record x.
            b_m = tmp_best.loc[idx, self._years].astype(int)

            # Here we require that there is no conflict between the two sets
            # of indices -- that every time a record shows up in a grouping,
            # that grouping is either the same, or a subset of the other
            # groupings that it appears in. When no sufficiently good match
            # is found the "index" in the _best_of array is set to -1, so
            # requiring that the b_m value be >=0 screens out those no-match
            # cases. This is okay -- we're just trying to require that the
            # groupings be internally self-consistent, not that they are
            # completely identical. Being flexible on this dramatically
            # increases the number of records that get assigned a plant ID.
            if np.array_equiv(w_m, b_m[b_m >= 0].values):
                # This line is causing a warning. In cases where there are
                # some years no sufficiently good match exists, and so b_m
                # doesn't contain an index. Instead, it has a -1 sentinel
                # value, which isn't a label for which a record exists, which
                # upsets .loc. Need to find some way around this... but for
                # now it does what we want. We could use .iloc instead, but
                # then the -1 sentinel value maps to the last entry in the
                # dataframe, which also isn't what we want.  Blargh.
                new_grp = tmp_best.loc[b_m, "record_id"]

                # Stack the new list of record_ids on our output DataFrame:
                out_df = out_df.append(
                    pd.DataFrame(
                        data=new_grp.values.reshape(1, len(self._years)),
                        index=pd.Index(
                            [tmp_best.loc[idx, "record_id"]],
                            name="seed_id"),
                        columns=self._years))
        return out_df

    def score(self, X, y=None):  # noqa: N803
        """Scores a collection of FERC plant categorizations.

        For every record ID in X, predict its record group and calculate
        a metric of similarity between the prediction and the "ground
        truth" group that was passed in for that value of X.

        Args:
            X (pandas.DataFrame): an n_samples x 1 pandas dataframe of FERC
                Form 1 record IDs.
            y (pandas.DataFrame): a dataframe of "ground truth" FERC Form 1
                record groups, corresponding to the list record IDs in X

        Returns:
            numpy.ndarray: The average of all the similarity metrics as the
            score.
        """
        scores = []
        for true_group in y:
            true_group = str.split(true_group, sep=',')
            true_group = [s for s in true_group if s != '']
            predicted_groups = self.predict(pd.DataFrame(true_group))
            for rec_id in true_group:
                sm = SequenceMatcher(None, true_group,
                                     predicted_groups.loc[rec_id])
                scores = scores + [sm.ratio()]

        return np.mean(scores)

    def _best_by_year(self):
        """Finds the best match for each plant record in each other year."""
        # only keep similarity matrix entries above our minimum threshold:
        out_df = self.plants_df.copy()
        sim_df = self._cossim_df[self._cossim_df >= self.min_sim]

        # Add a column for each of the years, in which we will store indices
        # of the records which best match the record in question:
        for yr in self._years:
            newcol = yr
            out_df[newcol] = -1

        # seed_yr is the year we are matching *from* -- we do the entire
        # matching process from each year, since it may not be symmetric:
        for seed_yr in self._years:
            seed_idx = self.plants_df.index[
                self.plants_df.report_year == seed_yr]
            # match_yr is all the other years, in which we are finding the best
            # match
            for match_yr in self._years:
                best_of_yr = match_yr
                match_idx = self.plants_df.index[
                    self.plants_df.report_year == match_yr]
                # For each record specified by seed_idx, obtain the index of
                # the record within match_idx that that is the most similar.
                best_idx = sim_df.iloc[seed_idx, match_idx].idxmax(axis=1)
                out_df.iloc[seed_idx,
                            out_df.columns.get_loc(best_of_yr)] = best_idx

        return out_df


def make_ferc1_clf(plants_df,
                   ngram_min=2,
                   ngram_max=10,
                   min_sim=0.75,
                   plant_name_ferc1_wt=2.0,
                   plant_type_wt=2.0,
                   construction_type_wt=1.0,
                   capacity_mw_wt=1.0,
                   construction_year_wt=1.0,
                   utility_id_ferc1_wt=1.0,
                   fuel_fraction_wt=1.0):
    """
    Create a FERC Plant Classifier using several weighted features.

    Given a FERC steam plants dataframe plants_df, which also includes fuel consumption
    information, transform a selection of useful columns into features suitable for use
    in calculating inter-record cosine similarities. Individual features are weighted
    according to the keyword arguments.

    Features include:

      * plant_name (via TF-IDF, with ngram_min and ngram_max as parameters)
      * plant_type (OneHot encoded categorical feature)
      * construction_type (OneHot encoded categorical feature)
      * capacity_mw (MinMax scaled numerical feature)
      * construction year (OneHot encoded categorical feature)
      * utility_id_ferc1 (OneHot encoded categorical feature)
      * fuel_fraction_mmbtu (several MinMax scaled numerical columns, which are
        normalized and treated as a single feature.)

    This feature matrix is then used to instantiate a FERCPlantClassifier.

    The combination of the ColumnTransformer and FERCPlantClassifier are combined in a
    sklearn Pipeline, which is returned by the function.

    Arguments:
        ngram_min (int): the minimum lengths to consider in the vectorization of the
            plant_name feature.
        ngram_max (int): the maximum n-gram lengths to consider in the vectorization of
            the plant_name feature.
        min_sim (float): the minimum cosine similarity between two records that can be
            considered a "match" (a number between 0.0 and 1.0).
        plant_name_ferc1_wt (float): weight used to determine the relative importance
            of each of the features in the feature matrix used to calculate the cosine
            similarity between records. Used to scale each individual feature before the
            vectors are normalized.
        plant_type_wt (float): weight used to determine the relative importance of each
            of the features in the feature matrix used to calculate the cosine
            similarity between records. Used to scale each individual feature before the
            vectors are normalized.
        construction_type_wt (float): weight used to determine the relative importance
            of each of the features in the feature matrix used to calculate the cosine
            similarity between records. Used to scale each individual feature before the
            vectors are normalized.
        capacity_mw_wt (float):weight used to determine the relative importance of each
            of the features in the feature matrix used to calculate the cosine
            similarity between records. Used to scale each individual feature before the
            vectors are normalized.
        construction_year_wt (float): weight used to determine the relative importance
            of each of the features in the feature matrix used to calculate the cosine
            similarity between records. Used to scale each individual feature before the
            vectors are normalized.
        utility_id_ferc1_wt (float): weight used to determine the relative importance
            of each of the features in the feature matrix used to calculate the cosine
            similarity between records. Used to scale each individual feature before the
            vectors are normalized.
        fuel_fraction_wt (float): weight used to determine the relative importance of
            each of the features in the feature matrix used to calculate the cosine
            similarity between records. Used to scale each individual feature before the
            vectors are normalized.

    Returns:
        sklearn.pipeline.Pipeline: an sklearn Pipeline that performs reprocessing and
        classification with a FERCPlantClassifier object.

    """
    # Make a list of all the fuel fraction columns for use as one feature.
    fuel_cols = list(plants_df.filter(regex='.*_fraction_mmbtu$').columns)

    ferc1_pipe = Pipeline([
        ('preprocessor', ColumnTransformer(
            transformers=[
                ('plant_name_ferc1', TfidfVectorizer(
                    analyzer='char',
                    ngram_range=(ngram_min, ngram_max)),
                 'plant_name_ferc1'),
                ('plant_type', OneHotEncoder(
                    categories='auto'), ['plant_type']),
                ('construction_type', OneHotEncoder(
                    categories='auto'), ['construction_type']),
                ('capacity_mw', MinMaxScaler(), ['capacity_mw']),
                ('construction_year', OneHotEncoder(
                    categories='auto'), ['construction_year']),
                ('utility_id_ferc1', OneHotEncoder(
                    categories='auto'), ['utility_id_ferc1']),
                ('fuel_fraction_mmbtu', Pipeline([
                    ('scaler', MinMaxScaler()),
                    ('norm', Normalizer())
                ]), fuel_cols),
            ],

            transformer_weights={
                'plant_name_ferc1': plant_name_ferc1_wt,
                'plant_type': plant_type_wt,
                'construction_type': construction_type_wt,
                'capacity_mw': capacity_mw_wt,
                'construction_year': construction_year_wt,
                'utility_id_ferc1': utility_id_ferc1_wt,
                'fuel_fraction_mmbtu': fuel_fraction_wt,
            })
         ),
        ('classifier', pudl.transform.ferc1.FERCPlantClassifier(
            min_sim=min_sim, plants_df=plants_df))
    ])
    return ferc1_pipe


def fuel_by_plant_ferc1(fuel_df, thresh=0.5):
    """Calculates useful FERC Form 1 fuel metrics on a per plant-year basis.

    Each record in the FERC Form 1 corresponds to a particular type of fuel. Many plants
    -- especially coal plants -- use more than one fuel, with gas and/or diesel serving
    as startup fuels. In order to be able to classify the type of plant based on
    relative proportions of fuel consumed or fuel costs it is useful to aggregate these
    per-fuel records into a single record for each plant.

    Fuel cost (in nominal dollars) and fuel heat content (in mmBTU) are calculated for
    each fuel based on the cost and heat content per unit, and the number of units
    consumed, and then summed by fuel type (there can be more than one record for a
    given type of fuel in each plant because we are simplifying the fuel categories).
    The per-fuel records are then pivoted to create one column per fuel type. The total
    is summed and stored separately, and the individual fuel costs & heat contents are
    divided by that total, to yield fuel proportions.  Based on those proportions and a
    minimum threshold that's passed in, a "primary" fuel type is then assigned to the
    plant-year record and given a string label.

    Args:
        fuel_df (pandas.DataFrame): Pandas DataFrame resembling the post-transform
            result for the fuel_ferc1 table.
        thresh (float): A value between 0.5 and 1.0 indicating the minimum fraction of
            overall heat content that must have been provided by a fuel in a plant-year
            for it to be considered the "primary" fuel for the plant in that year.
            Default value: 0.5.

    Returns:
        pandas.DataFrame: A DataFrame with a single record for each plant-year,
        including the columns required to merge it with the plants_steam_ferc1
        table/DataFrame (report_year, utility_id_ferc1, and plant_name) as well as
        totals for fuel mmbtu consumed in that plant-year, and the cost of fuel in that
        year, the proportions of heat content and fuel costs for each fuel in that year,
        and a column that labels the plant's primary fuel for that year.

    Raises:
        AssertionError: If the DataFrame input does not have the columns required to
            run the function.

    """
    keep_cols = [
        'report_year',  # key
        'utility_id_ferc1',  # key
        'plant_name_ferc1',  # key
        'fuel_type_code_pudl',  # pivot
        'fuel_consumed_units',  # value
        'fuel_mmbtu_per_unit',  # value
        'fuel_cost_per_unit_burned',  # value
    ]

    # Ensure that the dataframe we've gotten has all the information we need:
    for col in keep_cols:
        if col not in fuel_df.columns:
            raise AssertionError(
                f"Required column {col} not found in input fuel_df."
            )

    # Calculate per-fuel derived values and add them to the DataFrame
    df = (
        # Really there should *not* be any duplicates here but... there's a
        # bug somewhere that introduces them into the fuel_ferc1 table.
        fuel_df[keep_cols].drop_duplicates().
        # Calculate totals for each record based on per-unit values:
        assign(fuel_mmbtu=lambda x: x.fuel_consumed_units * x.fuel_mmbtu_per_unit).
        assign(fuel_cost=lambda x: x.fuel_consumed_units * x.fuel_cost_per_unit_burned).
        # Drop the ratios and heterogeneous fuel "units"
        drop(['fuel_mmbtu_per_unit', 'fuel_cost_per_unit_burned', 'fuel_consumed_units'], axis=1).
        # Group by the keys and fuel type, and sum:
        groupby(['utility_id_ferc1', 'plant_name_ferc1', 'report_year', 'fuel_type_code_pudl']).
        agg(sum).reset_index().
        # Set the index to the keys, and pivot to get per-fuel columns:
        set_index(['utility_id_ferc1', 'plant_name_ferc1', 'report_year']).
        pivot(columns='fuel_type_code_pudl').fillna(0.0)
    )

    # Calculate total heat content burned for each plant, and divide it out
    mmbtu_group = (
        pd.merge(
            # Sum up all the fuel heat content, and divide the individual fuel
            # heat contents by it (they are all contained in single higher
            # level group of columns labeled fuel_mmbtu)
            df.loc[:, 'fuel_mmbtu'].div(
                df.loc[:, 'fuel_mmbtu'].sum(axis=1), axis='rows'),
            # Merge that same total into the dataframe separately as well.
            df.sum(level=0, axis=1).loc[:, 'fuel_mmbtu'],
            right_index=True, left_index=True).
        rename(columns=lambda x: re.sub(r'$', '_fraction_mmbtu', x)).
        rename(columns=lambda x: re.sub(r'_mmbtu_fraction_mmbtu$', '_mmbtu', x))
    )

    # Calculate total fuel cost for each plant, and divide it out
    cost_group = (
        pd.merge(
            # Sum up all the fuel costs, and divide the individual fuel
            # costs by it (they are all contained in single higher
            # level group of columns labeled fuel_cost)
            df.loc[:, 'fuel_cost'].div(
                df.loc[:, 'fuel_cost'].sum(axis=1), axis='rows'),
            # Merge that same total into the dataframe separately as well.
            df.sum(level=0, axis=1).loc[:, 'fuel_cost'], right_index=True, left_index=True).
        rename(columns=lambda x: re.sub(r'$', '_fraction_cost', x)).
        rename(columns=lambda x: re.sub(r'_cost_fraction_cost$', '_cost', x))
    )

    # Re-unify the cost and heat content information:
    df = pd.merge(mmbtu_group, cost_group,
                  left_index=True, right_index=True).reset_index()

    # Label each plant-year record by primary fuel:
    for fuel_str in FUEL_STRINGS:
        try:
            mmbtu_mask = df[f'{fuel_str}_fraction_mmbtu'] > thresh
            df.loc[mmbtu_mask, 'primary_fuel_by_mmbtu'] = fuel_str
        except KeyError:
            pass

        try:
            cost_mask = df[f'{fuel_str}_fraction_cost'] > thresh
            df.loc[cost_mask, 'primary_fuel_by_cost'] = fuel_str
        except KeyError:
            pass

    df[['primary_fuel_by_cost', 'primary_fuel_by_mmbtu']] = df[[
        'primary_fuel_by_cost', 'primary_fuel_by_mmbtu']].fillna('')

    return df<|MERGE_RESOLUTION|>--- conflicted
+++ resolved
@@ -37,21 +37,13 @@
 ##############################################################################
 # Dicts for categorizing freeform strings ####################################
 ##############################################################################
-<<<<<<< HEAD
-
-=======
->>>>>>> 9b8a672d
 FUEL_STRINGS: Dict[str, List[str]] = {
     "coal": [
         'coal', 'coal-subbit', 'lignite', 'coal(sb)', 'coal (sb)', 'coal-lignite',
         'coke', 'coa', 'lignite/coal', 'coal - subbit', 'coal-subb', 'coal-sub',
         'coal-lig', 'coal-sub bit', 'coals', 'ciak', 'petcoke', 'coal.oil', 'coal/gas',
         'bit coal', 'coal-unit #3', 'coal-subbitum', 'coal tons', 'coal mcf',
-<<<<<<< HEAD
-        'coal unit #3', 'pet. coke', 'coal-u3', 'coal&coke', 'tons', 'coal  (sb)',
-=======
         'coal unit #3', 'pet. coke', 'coal-u3', 'coal&coke', 'tons',
->>>>>>> 9b8a672d
     ],
     "oil": [
         'oil', '#6 oil', '#2 oil', 'fuel oil', 'jet', 'no. 2 oil', 'no.2 oil',
@@ -95,11 +87,7 @@
         'biomass', 'wood', 'wood chips', 'rdf', 'tires/refuse', 'tire refuse',
         'waste oil', 'waste', 'woodships', 'tire chips', 'tdf',
     ],
-<<<<<<< HEAD
     "other": [
-=======
-    "unknown": [
->>>>>>> 9b8a672d
         'steam', 'purch steam', 'all', 'n/a', 'purch. steam', 'other',
         'composite', 'composit', 'mbtus', 'total', 'avg', 'avg.', 'blo',
         'all fuel', 'comb.', 'alt. fuels', 'na', 'comb', '/#=2\x80â\x91?',
