--- conflicted
+++ resolved
@@ -6,15 +6,9 @@
 ferc1_to_sqlite_refyear: 2020
 # What years of original FERC data should be cloned into the SQLite DB?
 ferc1_to_sqlite_years: [
-<<<<<<< HEAD
-  1994, 1995, 1996, 1997, 1998, 1999, 2000, 2001, 2002, 2003,
-  2004, 2005, 2006, 2007, 2008, 2009, 2010, 2011, 2012, 2013,
-  2014, 2015, 2016, 2017, 2018, 2019
-=======
     1994, 1995, 1996, 1997, 1998, 1999, 2000, 2001, 2002, 2003,
     2004, 2005, 2006, 2007, 2008, 2009, 2010, 2011, 2012, 2013,
     2014, 2015, 2016, 2017, 2018, 2019, 2020
->>>>>>> 9b8a672d
 ]
 # A list of tables to be loaded into the local SQLite database. These are
 # the table names as they appear in the 2015 FERC Form 1 database.
@@ -139,15 +133,14 @@
 #   f1_freeze,  # private database table, not publicly distributed
 ]
 
-datapkg_bundle_name: pudl-full-prefect
+datapkg_bundle_name: pudl-full
 datapkg_bundle_doi: 10.5072/zenodo.123456 # Sandbox DOI... not real.
 datapkg_bundle_settings:
-  ###########################################################################
-  # FERC FORM 1 SETTINGS
-  ###########################################################################
-  - name: ferc1
-    title: FERC Form 1
-    description: All integrated tables for the available FERC Form 1 years.
+  - name: pudl-full
+    title: PUDL Full ETL
+    description: >
+      All available data for FERC 1 and EIA 860/923 (output to SQLite) plus all
+      years of EPA CEMS hourly emissions data (output to Parquet).
     version: 0.1.0
     datasets:
       - ferc1:
@@ -164,16 +157,6 @@
               2004, 2005, 2006, 2007, 2008, 2009, 2010, 2011, 2012, 2013,
               2014, 2015, 2016, 2017, 2018, 2019, 2020
           ]
-
-  ###########################################################################
-  # EIA 860 & 923 SETTINGS
-  ###########################################################################
-  - name: eia
-    title: EIA Forms 860 and 923.
-    description: >
-      All years of EIA Forms 860 and 923.
-    version: 0.1.0
-    datasets:
       - eia:
           eia923_tables:
             - generation_fuel_eia923
@@ -182,13 +165,8 @@
             - coalmine_eia923 # REQUIRES fuel_receipts_costs_eia923
             - fuel_receipts_costs_eia923
           eia923_years: [
-<<<<<<< HEAD
-              2009, 2010,
-              2011, 2012, 2013, 2014, 2015, 2016, 2017, 2018, 2019
-=======
               2001, 2002, 2003, 2004, 2005, 2006, 2007, 2008, 2009, 2010,
               2011, 2012, 2013, 2014, 2015, 2016, 2017, 2018, 2019, 2020
->>>>>>> 9b8a672d
           ]
           eia860_tables:
             - boiler_generator_assn_eia860
@@ -197,66 +175,16 @@
             - generators_eia860
             - ownership_eia860
           eia860_years: [
-<<<<<<< HEAD
-              2004, 2005, 2006, 2007, 2008, 2009, 2010, 2011, 2012, 2013,
-              2014, 2015, 2016, 2017, 2018, 2019
-          ]
-          eia860_ytd: True
-
-  ###########################################################################
-  # EPA CEMS HOURLY SETTINGS
-  ###########################################################################
-  # EPA CEMS depends on the EIA data. Rather than running the ETL on EIA
-  # twice, we assume its inclusion in this datapackage is sufficient for a
-  # quick test run.
-  - name: epacems-eia
-    title: EIA Forms 860 and 923 combined with EPA CEMS Hourly Emissions.
-    description: >
-      All years of epacems data for the smallest state (Idaho), combined with
-      the EIA Forms 860 and 923, to supply plant latitudes and longitudes,
-      from which timezones are inferred.
-    version: 0.1.0
-    datasets:
-      - eia:
-          # This is the full list of EIA 923 tables.  Many of them are
-          # interdependent, and are used in the definition of the overall
-          # database, so it is recommended that you import either all of them
-          # or none of them. Additionally, there are many relationships between
-          # the EIA 923 and EIA 860 tables, and in general they should be
-          # imported together.
-          eia923_tables:
-            - generation_fuel_eia923
-            - boiler_fuel_eia923
-            - generation_eia923
-            - coalmine_eia923 # REQUIRES fuel_receipts_costs_eia923
-            - fuel_receipts_costs_eia923
-          eia923_years: [
-              2009, 2010, 2011, 2012, 2013, 2014, 2015, 2016, 2017, 2018, 2019
-          ]
-          # See notes above about the entanglement between EIA 923 and EIA 860.
-          # It's best to load all the tables from both of them, or neither of
-          # them.
-          eia860_tables:
-            - boiler_generator_assn_eia860
-            - utilities_eia860
-            - plants_eia860
-            - generators_eia860
-            - ownership_eia860
-          eia860_years: [
-              2004, 2005, 2006, 2007, 2008, 2009, 2010, 2011, 2012, 2013,
-              2014, 2015, 2016, 2017, 2018, 2019
-=======
               2001, 2002, 2003, 2004, 2005, 2006, 2007, 2008, 2009, 2010,
               2011, 2012, 2013, 2014, 2015, 2016, 2017, 2018, 2019, 2020
->>>>>>> 9b8a672d
           ]
           eia860_ytd: True
       - epacems:
           # Note that the CEMS data relies on EIA 860 data for plant locations,
           # so if you're loading CEMS data for a particular year, you should
-          # also load the EIA 860 data for that year (2011-2019 only)
+          # also load the EIA 860 data for that year if possible
           # Just Idaho, because it is tiny:
-          epacems_states: [ID]
+          epacems_states: [all]
           epacems_years: [
               1995, 1996, 1997, 1998, 1999, 2000, 2001, 2002, 2003, 2004,
               2005, 2006, 2007, 2008, 2009, 2010, 2011, 2012, 2013, 2014,
