ferc1_to_sqlite_settings:
###########################################################################
# FERC FORM 1 DB CLONE SETTINGS
###########################################################################
    # What years of original FERC data should be cloned into the SQLite DB?
    years: [
        2020
    ]
    # A list of tables to be loaded into the local SQLite database. These are
    # the table names as they appear in the 2015 FERC Form 1 database.
    tables:
      - f1_respondent_id
      - f1_gnrt_plant
      - f1_steam
      - f1_fuel
      - f1_plant_in_srvce
      - f1_hydro
      - f1_pumped_storage
      - f1_purchased_pwr

<<<<<<< HEAD
datapkg_bundle_name: pudl-fast-prefect
datapkg_bundle_doi: 10.5072/zenodo.123456 # Sandbox DOI... not real.
datapkg_bundle_settings:
  ###########################################################################
  # FERC FORM 1 SETTINGS
  ###########################################################################
  - name: ferc1
    title: FERC Form 1
    description: A single year of FERC Form 1 data, with all default tables.
    version: 0.1.0
    datasets:
      - ferc1:
          ferc1_tables:
           - fuel_ferc1 # fuel_ferc1 requires plants_steam_ferc1 to load
           - plants_steam_ferc1
           - plants_small_ferc1
           - plants_hydro_ferc1
           - plants_pumped_storage_ferc1
           - plant_in_service_ferc1
           - purchased_power_ferc1
          ferc1_years: [2020]

  ###########################################################################
  # EPA CEMS AND EIA 860/923 SETTINGS
  ###########################################################################
  # EPA CEMS depends on the EIA data. Rather than running the ETL on EIA
  # twice, we assume its inclusion in this datapackage is sufficient for a
  # quick test run.
  - name: epacems-eia
    title: EPA CEMS Hourly Emissions and EIA 860/923
    description: A minimal EPA CEMS ETL run, including one year of Idaho data.
    version: 0.1.0
    datasets:
      - eia:
          # This is the full list of EIA 923 tables.  Many of them are
          # interdependent, and are used in the definition of the overall
          # database, so it is recommended that you import either all of them
          # or none of them. Additionally, there are many relationships between
          # the EIA 923 and EIA 860 tables, and in general they should be
          # imported together.
          eia923_tables:
            - generation_fuel_eia923
            - boiler_fuel_eia923
            - generation_eia923
            - coalmine_eia923 # REQUIRES fuel_receipts_costs_eia923
            - fuel_receipts_costs_eia923
          eia923_years: [2020]
          # See notes above about the entanglement between EIA 923 and EIA 860.
          # It's best to load all the tables from both of them, or neither of
          # them.
          eia860_tables:
            - boiler_generator_assn_eia860
            - utilities_eia860
            - plants_eia860
            - generators_eia860
            - ownership_eia860
          eia860_years: [2020]
          eia860_ytd: True
      - epacems:
          # Note that the CEMS data relies on EIA 860 data for plant locations,
          # so if you're loading CEMS data for a particular year, you should
          # also load the EIA 860 data for that year (2011-2019 only)
          epacems_years: [2020]
          # Just Idaho, because it is tiny:
          epacems_states: [ID]
=======
name: pudl-full
title: PUDL Full ETL
description: >
  All available data for FERC 1 and EIA 860/923 (output to SQLite) plus all
  years of EPA CEMS hourly emissions data (output to Parquet).
version: 0.1.0
datasets:
    ferc1:
      tables:
      - fuel_ferc1 # requires plants_steam_ferc1 to load properly
      - plants_steam_ferc1
      - plants_small_ferc1
      - plants_hydro_ferc1
      - plants_pumped_storage_ferc1
      - plant_in_service_ferc1
      - purchased_power_ferc1
      years: [
          2020
      ]
    eia:
      eia923:
        tables:
          - generation_fuel_eia923
          - boiler_fuel_eia923
          - generation_eia923
          - coalmine_eia923 # REQUIRES fuel_receipts_costs_eia923
          - fuel_receipts_costs_eia923
        years: [
            2020
        ]
      eia860:
        tables:
          - boiler_generator_assn_eia860
          - utilities_eia860
          - plants_eia860
          - generators_eia860
          - ownership_eia860
        years: [
            2020
        ]
        eia860m: True
    epacems:
      # Note that the CEMS data relies on EIA 860 data for plant locations,
      # so if you're loading CEMS data for a particular year, you should
      # also load the EIA 860 data for that year if possible
      # Just Idaho, because it is tiny:
      states: [ID]
      years: [
          2020
      ]
>>>>>>> cc0b0d8d
<|MERGE_RESOLUTION|>--- conflicted
+++ resolved
@@ -18,73 +18,6 @@
       - f1_pumped_storage
       - f1_purchased_pwr
 
-<<<<<<< HEAD
-datapkg_bundle_name: pudl-fast-prefect
-datapkg_bundle_doi: 10.5072/zenodo.123456 # Sandbox DOI... not real.
-datapkg_bundle_settings:
-  ###########################################################################
-  # FERC FORM 1 SETTINGS
-  ###########################################################################
-  - name: ferc1
-    title: FERC Form 1
-    description: A single year of FERC Form 1 data, with all default tables.
-    version: 0.1.0
-    datasets:
-      - ferc1:
-          ferc1_tables:
-           - fuel_ferc1 # fuel_ferc1 requires plants_steam_ferc1 to load
-           - plants_steam_ferc1
-           - plants_small_ferc1
-           - plants_hydro_ferc1
-           - plants_pumped_storage_ferc1
-           - plant_in_service_ferc1
-           - purchased_power_ferc1
-          ferc1_years: [2020]
-
-  ###########################################################################
-  # EPA CEMS AND EIA 860/923 SETTINGS
-  ###########################################################################
-  # EPA CEMS depends on the EIA data. Rather than running the ETL on EIA
-  # twice, we assume its inclusion in this datapackage is sufficient for a
-  # quick test run.
-  - name: epacems-eia
-    title: EPA CEMS Hourly Emissions and EIA 860/923
-    description: A minimal EPA CEMS ETL run, including one year of Idaho data.
-    version: 0.1.0
-    datasets:
-      - eia:
-          # This is the full list of EIA 923 tables.  Many of them are
-          # interdependent, and are used in the definition of the overall
-          # database, so it is recommended that you import either all of them
-          # or none of them. Additionally, there are many relationships between
-          # the EIA 923 and EIA 860 tables, and in general they should be
-          # imported together.
-          eia923_tables:
-            - generation_fuel_eia923
-            - boiler_fuel_eia923
-            - generation_eia923
-            - coalmine_eia923 # REQUIRES fuel_receipts_costs_eia923
-            - fuel_receipts_costs_eia923
-          eia923_years: [2020]
-          # See notes above about the entanglement between EIA 923 and EIA 860.
-          # It's best to load all the tables from both of them, or neither of
-          # them.
-          eia860_tables:
-            - boiler_generator_assn_eia860
-            - utilities_eia860
-            - plants_eia860
-            - generators_eia860
-            - ownership_eia860
-          eia860_years: [2020]
-          eia860_ytd: True
-      - epacems:
-          # Note that the CEMS data relies on EIA 860 data for plant locations,
-          # so if you're loading CEMS data for a particular year, you should
-          # also load the EIA 860 data for that year (2011-2019 only)
-          epacems_years: [2020]
-          # Just Idaho, because it is tiny:
-          epacems_states: [ID]
-=======
 name: pudl-full
 title: PUDL Full ETL
 description: >
@@ -134,5 +67,4 @@
       states: [ID]
       years: [
           2020
-      ]
->>>>>>> cc0b0d8d
+      ]