--- conflicted
+++ resolved
@@ -12,156 +12,62 @@
 import numpy as np
 import pandas as pd
 
-<<<<<<< HEAD
 CODE_METADATA: Dict[str, Dict[str, Any]] = {
-=======
-ENTITY_TYPES_EIA: Dict[str, Any] = {
-    "df": pd.DataFrame(
-        columns=[
-            'code',
-            'label',
-            'description',
-        ],
-        data=[
-            ('A', 'municipal_marketing_authority', 'Municipal Marketing Authority. Voted into existence by the residents of a municipality and given authority for creation by the state government. They are nonprofit organizations'),
-            ('B', 'behind_the_meter', 'Behind the Meter. Entities that install, own, and/or operate a system (usually photovoltaic), and sell, under a long term power purchase agreement (PPA) or lease, all the production from the system to the homeowner or business with which there is a net metering agreement. Third Party Owners (TPOs) of PV solar installations use this ownership code.'),
-            ('C', 'cooperative', 'Cooperative. Member-owned organizations.'),
-            ('COM', 'commercial', 'Commercial facility.'),
-            ('D', 'nonutility_dsm_administrator',
-             'Non-utility DSM Administrator. Only involved with Demand-Side Management activities.'),
-            ('F', 'federal', 'Federal. Government agencies with the authority to deliver energy to end-use customers.'),
-            ('G', 'community_choice_aggregator', 'Community Choice Aggregator.'),
-            ('I', 'investor_owned',
-             'Investor-owned Utilities. Entities that are privately owned and provide a public service.'),
-            ('IND', 'industrial', 'Industrial facility.'),
-            ('M', 'municipal', 'Municipal: Entities that are organized under authority of state statute to provide a public service to residents of that area.'),
-            ('O', 'other', 'Other entity type.'),
-            ('P', 'political_subdivision', 'Political Subdivision. (also called "public utility district"): Independent of city or county government and voted into existence by a majority of the residents of any given area for the specific purpose of providing utility service to the voters. State laws provide for the formation of such districts.'),
-            ('PO', 'power_marketer', 'Power marketer.'),
-            ('PR', 'private', 'Private entity.'),
-            ('Q', 'independent_power_producer',
-             'Independent Power Producer or Qualifying Facility. Entities that own power plants and sell their power into the wholesale market.'),
-            ('R', 'retail_power_marketer',
-             'Retail Power Marketer or Energy Service Provider: Entities that market power to customers in restructured markets.'),
-            ('S', 'state', 'State entities that own or operate facilities or provide a public service.'),
-            ('T', 'transmission', 'Transmission: Entities that operate or own high voltage transmission wires that provide bulk power services.'),
-            ('U', 'unknown', 'Unknown entity type.'),
-            ('W', 'wholesale_power_marketer',
-             'Wholesale Power Marketer: Entities that buy and sell power in the wholesale market.'),
-        ]
-    ).convert_dtypes(),
-
-    "code_fixes": {
-        'Behind the Meter': 'B',
-        'Community Choice Aggregator': 'G',
-        'Cooperative': 'C',
-        'Facility': 'Q',
-        'Federal': 'F',
-        'Investor Owned': 'I',
-        'Municipal': 'M',
-        'Political Subdivision': 'P',
-        'Power Marketer': 'PO',
-        'Retail Power Marketer': 'R',
-        'State': 'S',
-        'Unregulated': 'Q',
-        'Wholesale Power Marketer': 'W',
-    },
-    "ignored_codes": [],
-}
-"""
-Descriptive labels for EIA entity type and ownership codes.
-
-Descriptions taken from the EIA-861 form instructions valid through 2023-05-31.
-"""
-
-ENERGY_SOURCES_EIA: Dict[str, Any] = {
-    "df": pd.DataFrame(
-        columns=[
-            "code",
-            "label",
-            "fuel_units",
-            "min_fuel_mmbtu_per_unit",
-            "max_fuel_mmbtu_per_unit",
-            "fuel_group_eia",
-            "fuel_derived_from",
-            "fuel_phase",
-            "fuel_type_code_pudl",
-            "description"
-        ],
-        data=[
-            ('AB', 'agricultural_byproducts', 'short_tons', 7.0, 18.0, 'renewable', 'biomass', 'solid', 'waste', 'Agricultural by-products'),  # nopep8
-            ('ANT', 'anthracite', 'short_tons', 22.0, 28.0, 'fossil', 'coal', 'solid', 'coal', 'Anthracite coal'),  # nopep8
-            ('BFG', 'blast_furnace_gas', 'mcf', 0.07, 0.12, 'fossil', 'gas', 'gas', 'gas', 'Blast furnace gas'),  # nopep8
-            ('BIT', 'bituminous_coal', 'short_tons', 20.0, 29.0, 'fossil', 'coal', 'solid', 'coal', 'Bituminous coal'),  # nopep8
-            ('BLQ', 'black_liquor', 'short_tons', 10.0, 14.0, 'renewable', 'biomass', 'liquid', 'waste', 'Black liquor'),  # nopep8
-            ('DFO', 'distillate_fuel_oil', 'barrels', 5.5, 6.2, 'fossil', 'petroleum', 'liquid', 'oil', 'Distillate fuel oil, including diesel, No. 1, No. 2, and No. 4 fuel oils'),  # nopep8
-            ('GEO', 'geothermal', pd.NA, np.nan, np.nan, 'renewable', 'other', pd.NA, 'other', 'Geothermal'),  # nopep8
-            ('JF', 'jet_fuel', 'barrels', 5.0, 6.0, 'fossil', 'petroleum', 'liquid', 'oil', 'Jet fuel'),  # nopep8
-            ('KER', 'kerosene', 'barrels', 5.6, 6.1, 'fossil', 'petroleum', 'liquid', 'oil', 'Kerosene'),  # nopep8
-            ('LFG', 'landfill_gas', 'mcf', 0.3, 0.6, 'renewable', 'biomass', 'gas', 'waste', 'Landfill gas'),  # nopep8
-            ('LIG', 'lignite', 'short_tons', 10.0, 14.5, 'fossil', 'coal', 'solid', 'coal', 'Lignite coal'),  # nopep8
-            ('MSB', 'municipal_solid_waste_biogenic', 'short_tons', 9.0, 12.0, 'renewable', 'biomass', 'solid', 'waste', 'Municipal solid waste (biogenic)'),  # nopep8
-            ('MSN', 'municipal_solid_nonbiogenic', 'short_tons', 9.0, 12.0, 'fossil', 'petroleum', 'solid', 'waste', 'Municipal solid waste (non-biogenic)'),  # nopep8
-            ('MSW', 'municipal_solid_waste', 'short_tons', 9.0, 12.0, 'renewable', 'biomass', 'solid', 'waste', 'Municipal solid waste (all types)'),  # nopep8
-            ('MWH', 'electricity_storage', 'mwh', np.nan, np.nan, 'other', 'other', pd.NA, 'other', 'Electricity used for electricity storage'),  # nopep8
-            ('NG', 'natural_gas', 'mcf', 0.8, 1.1, 'fossil', 'gas', 'gas', 'gas', 'Natural gas'),  # nopep8
-            ('NUC', 'nuclear', pd.NA, np.nan, np.nan, 'other', 'other', pd.NA, 'nuclear', 'Nuclear, including uranium, plutonium, and thorium'),  # nopep8
-            ('OBG', 'other_biomass_gas', 'mcf', 0.36, 1.6, 'renewable', 'biomass', 'gas', 'waste', 'Other biomass gas, including digester gas, methane, and other biomass gasses'),  # nopep8
-            ('OBL', 'other_biomass_liquid', 'barrels', 3.5, 4.0, 'renewable', 'biomass', 'liquid', 'waste', 'Other biomass liquids'),  # nopep8
-            ('OBS', 'other_biomass_solid', 'short_tons', 8.0, 25.0, 'renewable', 'biomass', 'solid', 'waste', 'Other biomass solids'),  # nopep8
-            ('OG', 'other_gas', 'mcf', 0.32, 3.3, 'fossil', 'other', 'gas', 'gas', 'Other gas'),  # nopep8
-            ('OTH', 'other', pd.NA, np.nan, np.nan, 'other', 'other', pd.NA, 'other', 'Other'),  # nopep8
-            ('PC', 'petroleum_coke', 'short_tons', 24.0, 30.0, 'fossil', 'petroleum', 'solid', 'coal', 'Petroleum coke'),  # nopep8
-            ('PG', 'propane_gas', 'mcf', 2.5, 2.75, 'fossil', 'petroleum', 'gas', 'gas', 'Gaseous propane'),  # nopep8
-            ('PUR', 'purchased_steam', pd.NA, np.nan, np.nan, 'other', 'other', pd.NA, 'other', 'Purchased steam'),  # nopep8
-            ('RC', 'refined_coal', 'short_tons', 20.0, 29.0, 'fossil', 'coal', 'solid', 'coal', 'Refined coal'),  # nopep8
-            ('RFO', 'residual_fuel_oil', 'barrels', 5.7, 6.9, 'fossil', 'petroleum', 'liquid', 'oil', 'Residual fuel oil, including Nos. 5 & 6 fuel oils and bunker C fuel oil'),  # nopep8
-            ('SC', 'coal_synfuel', 'short_tons', np.nan, np.nan, 'fossil', 'coal', 'solid', 'coal', 'Coal synfuel. Coal-based solid fuel that has been processed by a coal synfuel plant, and coal-based fuels such as briquettes, pellets, or extrusions, which are formed from fresh or recycled coal and binding materials.'),  # nopep8
-            ('SG', 'syngas_other', 'mcf', np.nan, np.nan, 'fossil', 'other', 'gas', 'gas', 'Synthetic gas, other than coal-derived'),  # nopep8
-            ('SGC', 'syngas_coal', 'mcf', 0.2, 0.3, 'fossil', 'coal', 'gas', 'gas', 'Coal-derived synthesis gas'),  # nopep8
-            ('SGP', 'syngas_petroleum_coke', 'mcf', 0.2, 1.1, 'fossil', 'petroleum', 'gas', 'gas', 'Synthesis gas from petroleum coke'),  # nopep8
-            ('SLW', 'sludge_waste', 'short_tons', 10.0, 16.0, 'renewable', 'biomass', 'liquid', 'waste', 'Sludge waste'),  # nopep8
-            ('SUB', 'subbituminous_coal', 'short_tons', 15.0, 20.0, 'fossil', 'coal', 'solid', 'coal', 'Sub-bituminous coal'),  # nopep8
-            ('SUN', 'solar', pd.NA, np.nan, np.nan, 'renewable', 'other', pd.NA, 'solar', 'Solar'),  # nopep8
-            ('TDF', 'tire_derived_fuels', 'short_tons', 16.0, 32.0, 'other', 'other', 'solid', 'waste', 'Tire-derived fuels'),  # nopep8
-            ('WAT', 'water', pd.NA, np.nan, np.nan, 'renewable', 'other', pd.NA, 'hydro', 'Water at a conventional hydroelectric turbine, and water used in wave buoy hydrokinetic technology, current hydrokinetic technology, and tidal hydrokinetic technology, or pumping energy for reversible (pumped storage) hydroelectric turbine'),  # nopep8
-            ('WC', 'waste_coal', 'short_tons', 6.5, 16.0, 'fossil', 'coal', 'solid', 'coal', 'Waste/Other coal, including anthracite culm, bituminous gob, fine coal, lignite waste, waste coal.'),  # nopep8
-            ('WDL', 'wood_liquids', 'barrels', 8.0, 14.0, 'renewable', 'biomass', 'liquid', 'waste', 'Wood waste liquids excluding black liquor, including red liquor, sludge wood, spent sulfite liquor, and other wood-based liquids'),  # nopep8
-            ('WDS', 'wood_solids', 'short_tons', 7.0, 18.0, 'renewable', 'biomass', 'solid', 'waste', 'Wood/Wood waste solids, including paper pellets, railroad ties, utility poles, wood chips, park, and wood waste solids'),  # nopep8
-            ('WH', 'waste_heat', pd.NA, np.nan, np.nan, 'other', 'other', pd.NA, 'other', 'Waste heat not directly attributed to a fuel source. WH should only be reported when the fuel source is undetermined, and for combined cycle steam turbines that do not have supplemental firing.'),  # nopep8
-            ('WND', 'wind', pd.NA, np.nan, np.nan, 'renewable', 'other', pd.NA, 'wind', 'Wind'),  # nopep8
-            ('WO', 'waste_oil', 'barrels', 3.0, 5.8, 'fossil', 'petroleum', 'liquid', 'oil', 'Waste/Other oil, including crude oil, liquid butane, liquid propane, naptha, oil waste, re-refined motor oil, sludge oil, tar oil, or other petroleum-based liquid wastes'),  # nopep8
-        ],
-    ).convert_dtypes(),
-    "code_fixes": {
-        "BL": "BLQ",
-        "HPS": "WAT",
-        "ng": "NG",
-        "WOC": "WC",
-        "OW": "WO",
-        "WT": "WND",
-        "H2": "OG",
-        "OOG": "OG",
-    },
-    "ignored_codes": [
-        0, '0', 'OO', 'BM', 'CBL', 'COL', 'N', 'no', 'PL', 'ST',
-    ],
-}
-"""
-Descriptive labels and other metadata for energy sources reported by EIA.
-
-This metadata was compiled from Table 28 in the EIA-860 instructions valid through
-2023-05-31, Table 8 in the EIA-923 instructions valid through 2023-05-31, and
-information in the "file layout" pages in the original Excel spreadsheets containing
-fuel data.
-
-Prior to 2006 both biogenic and non-biogenic municipal solid waste were lumped together
-under the MSW code. From 2006 onward these categories were separated into MSB and MSN.
-The range of heat contents and categorizations of MSB/MSW are not provided by EIA, and
-represent our best guesses.
-
-"""
->>>>>>> 6b6dc396
+    "entity_types_eia": {
+        "df": pd.DataFrame(
+            columns=[
+                'code',
+                'label',
+                'description',
+            ],
+            data=[
+                ('A', 'municipal_marketing_authority', 'Municipal Marketing Authority. Voted into existence by the residents of a municipality and given authority for creation by the state government. They are nonprofit organizations'),
+                ('B', 'behind_the_meter', 'Behind the Meter. Entities that install, own, and/or operate a system (usually photovoltaic), and sell, under a long term power purchase agreement (PPA) or lease, all the production from the system to the homeowner or business with which there is a net metering agreement. Third Party Owners (TPOs) of PV solar installations use this ownership code.'),
+                ('C', 'cooperative', 'Cooperative. Member-owned organizations.'),
+                ('COM', 'commercial', 'Commercial facility.'),
+                ('D', 'nonutility_dsm_administrator',
+                 'Non-utility DSM Administrator. Only involved with Demand-Side Management activities.'),
+                ('F', 'federal', 'Federal. Government agencies with the authority to deliver energy to end-use customers.'),
+                ('G', 'community_choice_aggregator', 'Community Choice Aggregator.'),
+                ('I', 'investor_owned',
+                 'Investor-owned Utilities. Entities that are privately owned and provide a public service.'),
+                ('IND', 'industrial', 'Industrial facility.'),
+                ('M', 'municipal', 'Municipal: Entities that are organized under authority of state statute to provide a public service to residents of that area.'),
+                ('O', 'other', 'Other entity type.'),
+                ('P', 'political_subdivision', 'Political Subdivision. (also called "public utility district"): Independent of city or county government and voted into existence by a majority of the residents of any given area for the specific purpose of providing utility service to the voters. State laws provide for the formation of such districts.'),
+                ('PO', 'power_marketer', 'Power marketer.'),
+                ('PR', 'private', 'Private entity.'),
+                ('Q', 'independent_power_producer',
+                 'Independent Power Producer or Qualifying Facility. Entities that own power plants and sell their power into the wholesale market.'),
+                ('R', 'retail_power_marketer',
+                 'Retail Power Marketer or Energy Service Provider: Entities that market power to customers in restructured markets.'),
+                ('S', 'state', 'State entities that own or operate facilities or provide a public service.'),
+                ('T', 'transmission', 'Transmission: Entities that operate or own high voltage transmission wires that provide bulk power services.'),
+                ('U', 'unknown', 'Unknown entity type.'),
+                ('W', 'wholesale_power_marketer',
+                 'Wholesale Power Marketer: Entities that buy and sell power in the wholesale market.'),
+            ]
+        ).convert_dtypes(),
+
+        "code_fixes": {
+            'Behind the Meter': 'B',
+            'Community Choice Aggregator': 'G',
+            'Cooperative': 'C',
+            'Facility': 'Q',
+            'Federal': 'F',
+            'Investor Owned': 'I',
+            'Municipal': 'M',
+            'Political Subdivision': 'P',
+            'Power Marketer': 'PO',
+            'Retail Power Marketer': 'R',
+            'State': 'S',
+            'Unregulated': 'Q',
+            'Wholesale Power Marketer': 'W',
+        },
+        "ignored_codes": [],
+        "doc_name": "EIA Entity Types",
+        "description": """Descriptive labels for EIA entity type and ownership codes. Descriptions taken from the EIA-861 form instructions valid through 2023-05-31."""
+    },
 
     "energy_sources_eia": {
         "df": pd.DataFrame(
@@ -235,9 +141,8 @@
         "ignored_codes": [
             0, '0', 'OO', 'BM', 'CBL', 'COL', 'N', 'no', 'PL', 'ST',
         ],
-        "description":
-        "Descriptive labels and other metadata for energy sources reported by EIA. This metadata was compiled from Table 28 in the EIA-860 instructions valid through 2023-05-31, Table 8 in the EIA-923 instructions valid through 2023-05-31, and information in the \"file layout\" pages in the original Excel spreadsheets containing fuel data. Prior to 2006 both biogenic and non-biogenic municipal solid waste were lumped together under the MSW code. From 2006 onward these categories were separated into MSB and MSN. The range of heat contents and categorizations of MSB/MSW are not provided by EIA, and represent our best guesses.",
-        "doc_name": "Energy Sources EIA"
+        "doc_name": "Energy Sources EIA",
+        "description": """Descriptive labels and other metadata for energy sources reported by EIA. This metadata was compiled from Table 28 in the EIA-860 instructions valid through 2023-05-31, Table 8 in the EIA-923 instructions valid through 2023-05-31, and information in the 'file layout' pages in the original Excel spreadsheets containing fuel data."""
     },
 
     "fuel_transportation_modes_eia": {
