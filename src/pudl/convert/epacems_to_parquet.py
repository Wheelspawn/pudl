--- conflicted
+++ resolved
@@ -133,21 +133,13 @@
             df_name = file.name[:file.name.find(".")]
             years.add(int(df_name[25:29]))
             states.add(df_name[30:])
-<<<<<<< HEAD
-    logger.info(f' CEMS package has {years} and {states}')
-=======
->>>>>>> 7301131f
     for arg_year in epacems_years:
         if arg_year not in years:
             raise AssertionError(
                 f'The data packages do not include the requested year: {arg_year}'
             )
     for arg_state in epacems_states:
-<<<<<<< HEAD
         if arg_state.lower() not in states:
-=======
-        if arg_state not in states:
->>>>>>> 7301131f
             raise AssertionError(
                 f'The data packages do not include the requested state: {arg_state}'
             )
