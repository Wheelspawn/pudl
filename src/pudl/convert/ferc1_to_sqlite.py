--- conflicted
+++ resolved
@@ -91,42 +91,7 @@
     )
 
     # Check args for basic validity:
-<<<<<<< HEAD
     pudl.extract.ferc1.validate_ferc1_to_sqlite_settings(script_settings)
-=======
-    for table in script_settings['ferc1_to_sqlite_tables']:
-        if table not in pc.ferc1_tbl2dbf:
-            raise ValueError(
-                f"{table} was not found in the list of "
-                f"available FERC Form 1 tables."
-            )
-    # Deduplicate the list of tables, just in case
-    script_settings["ferc1_to_sqlite_tables"] = list(
-        set(script_settings["ferc1_to_sqlite_tables"]))
-
-    if script_settings['ferc1_to_sqlite_refyear'] \
-            not in pc.data_years['ferc1']:
-        raise ValueError(
-            f"Reference year {script_settings['ferc1_to_sqlite_refyear']} "
-            f"is outside the range of available FERC Form 1 data "
-            f"({min(pc.data_years['ferc1'])}-"
-            f"{max(pc.data_years['ferc1'])})."
-        )
-    for year in script_settings['ferc1_to_sqlite_years']:
-        if year not in pc.data_years['ferc1']:
-            raise ValueError(
-                f"Requested data from {year} is outside the range of "
-                f"available FERC Form 1 data "
-                f"({min(pc.data_years['ferc1'])}-"
-                f"{max(pc.data_years['ferc1'])})."
-            )
-    script_settings["ferc1_to_sqlite_years"] = sorted(
-        set(script_settings["ferc1_to_sqlite_years"])
-    )
-
-    # This field is optional and generally unused...
-    bad_cols = script_settings.get("ferc1_to_sqlite_bad_cols", ())
->>>>>>> 7c981417
 
     pudl_settings["sandbox"] = args.sandbox
     pudl.extract.ferc1.dbf2sqlite(
