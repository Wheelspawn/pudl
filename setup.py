--- conflicted
+++ resolved
@@ -10,36 +10,22 @@
     "addfips~=0.3.1",
     "catalystcoop.dbfread~=3.0",
     "coloredlogs~=15.0",
-<<<<<<< HEAD
-    "contextily~=1.0",
-    "datapackage~=1.11",
-    # "email-validator>=1.0.3",  # pydantic[email] dependency
-    "fsspec~=0.8.7",
-    "gcsfs~=0.7.2",
-=======
     "contextily~=1.0",    # Only service_territory plotting. Remove?
     "datapackage~=1.11",  # Transition datastore to use frictionless.
+    # "email-validator>=1.0.3",  # pydantic[email] dependency
     "fsspec~=2021.7",
     "gcsfs~=2021.7",
->>>>>>> bb61dda6
     "geopandas~=0.9.0",
     "goodtables-pandas-py~=0.2.0",
     "jinja2~=3.0",
     "matplotlib~=3.0",
     "networkx~=2.2",
     "numpy~=1.20",
-<<<<<<< HEAD
-    "pandas~=1.2",
-    "prefect[viz, gcp]~=0.14.2",
-    "pyarrow~=3.0",
-    "pydantic[email]~=1.7",
-    "pygeos~=0.9.0",
-=======
     "pandas~=1.3",
     "prefect[viz, gcp]~=0.15.0",
     "pyarrow~=5.0",
+    "pydantic[email]~=1.7",
     "pygeos~=0.10.0",
->>>>>>> bb61dda6
     "pyyaml~=5.0",
     "scikit-learn~=0.24.1",
     "scipy~=1.6",
