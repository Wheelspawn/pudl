"""Routines specific to cleaning up EIA Form 923 data."""

import numpy as np
import networkx as nx
import pandas as pd
import pudl
import pudl.constants as pc


def _occurrence_consistency(entity_id, compiled_df, col,
                            cols_to_consit, strictness=.7):
    """Find the occurance of plants & the consistency of records"""
    # select only the colums you want and drop the NaNs
    col_df = compiled_df[entity_id + ['report_date',
                                      col, 'table']].copy().dropna()
    if len(col_df) == 0:
        col_df['{}_consistent'.format(col)] = np.NaN
        col_df['occurances'] = np.NaN
        col_df = col_df.drop(columns=['table'])
        return(col_df)
    # determine how many times each plant occurs
    occur = col_df.groupby(by=cols_to_consit).agg({'table': "count"}).\
        reset_index().rename(columns={'table': 'occurances'})

    col_df = col_df.merge(occur, on=cols_to_consit)

    consist_df = pd.DataFrame()
    consist_df = col_df.groupby(by=cols_to_consit + [col]).agg({
        'table': 'count'}).reset_index().rename(
        columns={'table': '{}_consistent'.format(col)})

    col_df = col_df.merge(consist_df, how='outer').drop(columns=['table'])
    # change all of the fully consistent records to True
    col_df.loc[(col_df['{}_consistent'.format(col)] /
                col_df['occurances'] > strictness),
               '{}_consistent'.format(col)] = True
    return(col_df)


def _lat_long(dirty_df, clean_df, entity_id_df, entity_id, col, cols_to_consit,
              round_to=2):
    """Special case haveresting for lat/long """
    # grab the dirty plant records, round and get a new consistency
    ll_df = dirty_df.round(decimals=round_to)
    ll_df['table'] = 'special_case'
    ll_df = _occurrence_consistency(
        entity_id, ll_df, col, cols_to_consit)
    # grab the clean plants
    ll_clean_df = clean_df.dropna()
    # find the new clean plant records
    ll_df = ll_df[ll_df['{}_consistent'.format(col)] == True].drop_duplicates(
        subset=entity_id)
    # add the newly cleaned records
    ll_clean_df = ll_clean_df.append(ll_df,)
    # merge onto the plants df w/ all plant ids
    ll_clean_df = entity_id_df.merge(ll_clean_df, how='outer')
    return(ll_clean_df)


<<<<<<< HEAD
def _harvesting(entity,
                eia_transformed_dfs,
                entities_dfs,
                debug=False,
                verbose=True):
=======
def _add_timezone(plants_entity):
    """Add plants' IANA timezones from lat/lon
    param: plants_entity Plant entity table, including columns named "latitude",
        "longitude", and optionally "state"
    Returns the same table, with a "timezone" column added. Timezone may be
    missing if lat/lon is missing or invalid.
    """
    plants_entity["timezone"] = plants_entity.apply(
        lambda row: pudl.helpers.find_timezone(
            lng=row["longitude"], lat=row["latitude"], state=row["state"], strict=False
        ),
        axis=1,
    )
    return plants_entity


def _add_additional_epacems_plants(plants_entity):
    """Add the info for plants that have IDs in the CEMS data but not EIA data

    param: plants_entity Plant entity table that will be appended to
    returns: The same plants_entity table, with the addition of some missing EPA
    CEMS plants
    Note that a side effect will be resetting the index on plants_entity, if one
    exists. If that's a problem, modify the code below.

    The columns loaded are plant_id_eia, plant_name, state, latitude, and longitude

    Note that some of these plants disappear from the CEMS before the earliest
    EIA data PUDL processes, so if PUDL eventually ingests older data, these
    may be redundant.
    The set of additional plants is every plant that appears in the hourly CEMS
    data (1995-2017) that never appears in the EIA 923 or 860 data (2009-2017
    for EIA 923, 2011-2017 for EIA 860).
    """
    # Add the plant IDs that are missing and update the values for the others
    # The data we're reading is a CSV in pudl/metadata/
    # SQL would call this whole process an upsert
    # See also: https://github.com/pandas-dev/pandas/issues/22812
    cems_df = pd.read_csv(
        pc.epacems_additional_plant_info_file,
        index_col=["plant_id_eia"],
        usecols=["plant_id_eia", "plant_name", "state", "latitude", "longitude"],
    )
    plants_entity = plants_entity.set_index("plant_id_eia")
    cems_unmatched = cems_df.loc[~cems_df.index.isin(plants_entity.index)]
    # update will replace columns and index values that add rows or affect
    # non-matching columns. It also requires an index, so we set and reset the
    # index as necessary. Also, it only works in-place, so we can't chain.
    plants_entity.update(cems_df, overwrite=True)
    return plants_entity.append(cems_unmatched).reset_index()

def plants(eia_transformed_dfs,
           entities_dfs,
           verbose=True):
>>>>>>> 74e3dac7
    """Compiling plant entities."""
    # we know these columns must be in the dfs
    entity_id = pc.entities[entity][0]
    base_cols = pc.entities[entity][0] + ['report_date']
    static_cols = pc.entities[entity][1]
    annual_cols = pc.entities[entity][2]

    if verbose:
        print("    compiling plants for entity tables from:")
    # empty list for dfs to be added to for each table below
    dfs = []
    # for each df in the dtc of transformed dfs
    for table_name, transformed_df in eia_transformed_dfs.items():
        if 'annual' not in table_name:

            # if the if contains the desired columns the grab those columns
            if set(base_cols).issubset(transformed_df.columns):
                if verbose:
                    print("        {}...".format(table_name))
                # create a copy of the df to muck with
                df = transformed_df.copy()
                # we know these columns must be in the dfs
                cols = []
                # check whether the columns are in the specific table
                for column in (static_cols + annual_cols):
                    if column in df.columns:
                        cols.append(column)
                df = df[(base_cols + cols)]
                # add a column with the table name so we know its origin
                df['table'] = table_name
                dfs.append(df)

                # remove the static columns, with an exception
                if entity == 'plants' and table_name is ('ownership_eia860' or
                                                         'utilities_eia860'):
                    cols.remove('utility_id_eia')
                transformed_df = transformed_df.drop(columns=cols)
                eia_transformed_dfs[table_name] = transformed_df

    # add those records to the compliation
    compiled_df = pd.concat(dfs, axis=0, ignore_index=True, sort=True)
    # strip the month and day from the date so we can have annual records
    compiled_df['report_date'] = compiled_df['report_date'].dt.year
    # convert the year back into a date_time object
    year = compiled_df['report_date']
    compiled_df['report_date'] = \
        pd.to_datetime({'year': year,
                        'month': 1,
                        'day': 1})

    if verbose:
        print('    forcing the correct types')
    # most columns become objects (ack!), so assign types
    compiled_df = \
        compiled_df.astype(pc.entities[entity][3])

    # compile annual ids
    annual_id_df = compiled_df[
        ['report_date'] + entity_id].copy().drop_duplicates()
    annual_id_df.sort_values(['report_date'] + entity_id,
                             inplace=True, ascending=False)

    # create the annual and entity dfs
    entity_id_df = annual_id_df.drop(
        ['report_date'], axis=1).drop_duplicates(subset=entity_id)

    entity_df = entity_id_df.copy()
    annual_df = annual_id_df.copy()
    special_case_cols = {'latitude': [_lat_long, 1],
                         'longitude': [_lat_long, 1]}

    # determine how many times each of the columns occur
    for col in (static_cols + annual_cols):
        if col in annual_cols:
            cols_to_consit = entity_id + ['report_date']
        if col in static_cols:
            cols_to_consit = entity_id

        col_df = _occurrence_consistency(
            entity_id, compiled_df, col, cols_to_consit, strictness=.7)

        # pull the correct values out of the df and merge w/ the plant ids
        col_correct_df = col_df[col_df['{}_consistent'.format(col)] == True]\
            .drop_duplicates(subset=(cols_to_consit +
                                     ['{}_consistent'.format(col)]))

        if col in static_cols:
            clean_df = entity_id_df.merge(
                col_correct_df, on=entity_id, how='left')
            clean_df = clean_df[entity_id + [col]]
            entity_df = entity_df.merge(clean_df, on=entity_id)

        if col in annual_cols:
            clean_df = annual_id_df.merge(
                col_correct_df, on=(entity_id + ['report_date']), how='left')
            clean_df = clean_df[entity_id + ['report_date', col]]
            annual_df = annual_df.merge(
                clean_df, on=(entity_id + ['report_date']))

        # get the still dirty records by using the cleaned ids w/null values
        # we need the plants that have no 'correct' value so
        # we can't just use the col_df records when the consistency is not True
        dirty_df = col_df.merge(
            clean_df[clean_df[col].isnull()][entity_id])

        if col in special_case_cols.keys():
            clean_df = special_case_cols[col][0](
<<<<<<< HEAD
                dirty_df, clean_df, entity_id_df, entity_id, col,
                cols_to_consit, special_case_cols[col][1])

        if debug:
            # print out stuff about the column...
            total = len(col_df.drop_duplicates(subset=cols_to_consit))
            if total == 0:
                print('       Zero records for {}'.format(col))
            if total > 0:
                percent = (len(col_df[(col_df['{}_consistent'.format(col)] == True)]
                               .drop_duplicates(subset=cols_to_consit)) / total)
                wrongos = (1 - percent) * total
                print('       Percent: {:.3}'.format(percent,),
                      '   Wrongos: {:.5}'.format(wrongos),
                      '   Total: {}   '.format(total), col)
    eia_transformed_dfs['{}_annual_eia'.format(entity)] = annual_df
    entities_dfs['{}_entity_eia'.format(entity)] = entity_df
=======
                dirty_df, clean_df, plants_df, col, special_case_cols[col][1])

        clean_df = clean_df[['plant_id_eia', col]]
        plants_entity = plants_entity.merge(clean_df, on='plant_id_eia')

    plants_entity = _add_additional_epacems_plants(plants_entity)
    plants_entity = _add_timezone(plants_entity)
    eia_transformed_dfs['plants_annual_eia'] = plants_annual
    entities_dfs['plants_entity_eia'] = plants_entity

    return entities_dfs, eia_transformed_dfs


def generators(eia_transformed_dfs,
               entities_dfs,
               verbose=True):
    """Compiling generator entities."""
    # create empty df with columns we want
    gens_compiled = pd.DataFrame(columns=['plant_id_eia',
                                          'generator_id',
                                          'report_date'])

    if verbose:
        print("    compiling generators for entity tables from:")
    # for each df in the dtc of transformed dfs
    for key, value in eia_transformed_dfs.items():
        # create a copy of the df to muck with
        df = value
        # if the if contains the desired columns the grab those columns
        if (df.columns.contains('report_date') &
            df.columns.contains('plant_id_eia') &
                df.columns.contains('generator_id')):
            if verbose:
                print("        {}...".format(key))
            df = df[['plant_id_eia', 'generator_id', 'report_date']]
            # add those records to the compliation
            gens_compiled = gens_compiled.append(df)
    # strip the month and day from the date so we can have annual records
    gens_compiled['report_date'] = gens_compiled['report_date'].dt.year
    gens_compiled.sort_values(['report_date', 'plant_id_eia', 'generator_id'],
                              inplace=True, ascending=False)
    # convert the year back into a date_time object
    year = gens_compiled['report_date']
    gens_compiled['report_date'] = \
        pd.to_datetime({'year': year,
                        'month': 1,
                        'day': 1})

    # create the annual and entity dfs
    gens_compiled['plant_id_eia'] = gens_compiled.plant_id_eia.astype(int)
    gens_compiled['generator_id'] = gens_compiled.generator_id.astype(str)
    gens_compiled = gens_compiled.drop_duplicates()
    gens_annual = gens_compiled
    gens = gens_compiled.drop(['report_date'], axis=1)
    gens = gens.drop_duplicates(subset=['plant_id_eia', 'generator_id'])
    # insert the annual and entity dfs to their respective dtc
    eia_transformed_dfs['generators_annual_eia'] = gens_annual
    entities_dfs['generators_entity_eia'] = gens
>>>>>>> 74e3dac7

    return entities_dfs, eia_transformed_dfs


def _boiler_generator_assn(eia_transformed_dfs,
                           eia923_years=pc.working_years['eia923'],
                           eia860_years=pc.working_years['eia860'],
                           debug=False, verbose=False):
    """
    Create more complete boiler generator associations.

    Creates a unique unit_id_pudl for each collection of boilers and generators
    within a plant that have ever been associated with each other, based on
    the boiler generator associations reported in EIA860. Unfortunately, this
    information is not complete for years before 2014, as the gas turbine
    portion of combined cycle power plants in those earlier years were not
    reporting their fuel consumption, or existence as part of the plants.

    For years 2014 and on, EIA860 contains a unit_id_eia value, allowing the
    combined cycle plant compoents to be associated with each other. For many
    plants not listed in the reported boiler generator associations, it is
    nonetheless possible to associate boilers and generators on a one-to-one
    basis, as they use identical strings to describe the units.

    In the end, between the reported BGA table, the string matching, and the
    unit_id_eia values, it's possible to create a nearly complete mapping of
    the generation units, at least for 2014 and later.

    Args:
    -----
        eia_transformed_dfs (dict): a dictionary of post-transform dataframes
            representing the EIA database tables.
        eia923_years (list-like): a list of the years of EIA 923 data that
            should be used to infer the boiler-generator associations. By
            default it is all the working years of data.
        eia860_years (list-like): a list of the years of EIA 860 data that
            should be used to infer the boiler-generator associations. By
            default it is all the working years of data.
        debug (bool): If True, include columns in the returned dataframe
            indicating by what method the individual boiler generator
            associations were inferred.
        verbose (bool): If True, provide additional output. False by default.

    Returns:
    --------
        eia_transformed_dfs (dict): Returns the same dictionary of dataframes
            that was passed in, and adds a new dataframe to it representing
            the boiler-generator associations as records containing
            plant_id_eia, generator_id, boiler_id, and unit_id_pudl

    """
    # if you're not ingesting both 860 and 923, the bga is not compilable
    if not (eia860_years and eia923_years):
        return
    # compile and scrub all the parts
    bga_eia860 = eia_transformed_dfs['boiler_generator_assn_eia860'].copy()
    bga_eia860 = _restrict_years(bga_eia860, eia923_years, eia860_years)
    bga_eia860['generator_id'] = bga_eia860.generator_id.astype(str)
    bga_eia860['boiler_id'] = bga_eia860.boiler_id.astype(str)
    # bga_eia860 = bga_eia860.drop(['utility_id_eia'], axis=1)

    gen_eia923 = eia_transformed_dfs['generation_eia923'].copy()
    gen_eia923 = _restrict_years(gen_eia923, eia923_years, eia860_years)
    gen_eia923['generator_id'] = gen_eia923.generator_id.astype(str)
    gen_eia923 = gen_eia923.set_index(pd.DatetimeIndex(gen_eia923.report_date))

    gen_eia923_gb = gen_eia923.groupby(
        [pd.Grouper(freq='AS'), 'plant_id_eia', 'generator_id'])
    gen_eia923 = gen_eia923_gb['net_generation_mwh'].sum().reset_index()
    gen_eia923['missing_from_923'] = False

    # This code calls out the generator records that are missing from 860 but
    # which appear in EIA 923. See Issue #128 for more details. Still needs to
    # be addressed: https://github.com/catalyst-cooperative/pudl/issues/128
    # merged = pd.merge(eia_transformed_dfs['generators_eia860'].copy(),
    #                  gen_eia923,
    #                  on=['plant_id_eia', 'report_date', 'generator_id'],
    #                  indicator=True, how='outer')
    # missing = merged[merged['_merge'] == 'right_only']

    # compile all of the generators
    gens_eia860 = eia_transformed_dfs['generators_eia860'].copy()
    gens_eia860 = _restrict_years(gens_eia860, eia923_years, eia860_years)
    gens_eia860['generator_id'] = gens_eia860.generator_id.astype(str)
    gens = pd.merge(gen_eia923, gens_eia860,
                    on=['plant_id_eia', 'report_date', 'generator_id'],
                    how='outer')

    gens = gens[['plant_id_eia',
                 'report_date',
                 'generator_id',
                 'unit_id_eia',
                 'net_generation_mwh',
                 'missing_from_923']].drop_duplicates()

    gens['generator_id'] = gens['generator_id'].astype(str)

    # create the beginning of a bga compilation w/ the generators as the
    # background
    bga_compiled_1 = pd.merge(gens, bga_eia860,
                              on=['plant_id_eia', 'generator_id',
                                  'report_date'],
                              how='outer')

    # Create a set of bga's that are linked, directly from bga8
    bga_assn = bga_compiled_1[bga_compiled_1['boiler_id'].notnull()].copy()
    bga_assn['bga_source'] = 'eia860_org'

    # Create a set of bga's that were not linked directly through bga8
    bga_unassn = bga_compiled_1[bga_compiled_1['boiler_id'].isnull()].copy()
    bga_unassn = bga_unassn.drop(['boiler_id'], axis=1)

    # Side note: there are only 6 generators that appear in bga8 that don't
    # apear in gens9 or gens8 (must uncomment-out the og_tag creation above)
    # bga_compiled_1[bga_compiled_1['og_tag'].isnull()]

    bf_eia923 = eia_transformed_dfs['boiler_fuel_eia923'].copy()
    bf_eia923 = _restrict_years(bf_eia923, eia923_years, eia860_years)
    bf_eia923['boiler_id'] = bf_eia923.boiler_id.astype(str)
    bf_eia923['total_heat_content_mmbtu'] = bf_eia923['fuel_consumed_units'] * \
        bf_eia923['fuel_mmbtu_per_unit']
    bf_eia923 = bf_eia923.set_index(pd.DatetimeIndex(bf_eia923.report_date))
    bf_eia923_gb = bf_eia923.groupby(
        [pd.Grouper(freq='AS'), 'plant_id_eia', 'boiler_id'])
    bf_eia923 = bf_eia923_gb.agg({
        'total_heat_content_mmbtu': pudl.helpers.sum_na,
    }).reset_index()

    bf_eia923.drop_duplicates(
        subset=['plant_id_eia', 'report_date', 'boiler_id'], inplace=True)

    # Create a list of boilers that were not in bga8
    bf9_bga = bf_eia923.merge(bga_compiled_1,
                              on=['plant_id_eia', 'boiler_id', 'report_date'],
                              how='outer',
                              indicator=True)
    bf9_not_in_bga = bf9_bga[bf9_bga['_merge'] == 'left_only']
    bf9_not_in_bga = bf9_not_in_bga.drop(['_merge'], axis=1)

    # Match the unassociated generators with unassociated boilers
    # This method is assuming that some the strings of the generators and the
    # boilers are the same
    bga_unassn = bga_unassn.merge(bf9_not_in_bga[['plant_id_eia',
                                                  'boiler_id',
                                                  'report_date']],
                                  how='left',
                                  left_on=['report_date',
                                           'plant_id_eia',
                                           'generator_id'],
                                  right_on=['report_date',
                                            'plant_id_eia',
                                            'boiler_id'])
    bga_unassn.sort_values(['report_date', 'plant_id_eia'], inplace=True)
    bga_unassn['bga_source'] = None
    bga_unassn.loc[bga_unassn.boiler_id.notnull(),
                   'bga_source'] = 'string_assn'

    bga_compiled_2 = bga_assn.append(bga_unassn)
    bga_compiled_2.sort_values(['plant_id_eia', 'report_date'], inplace=True)
    bga_compiled_2['missing_from_923'].fillna(value=True, inplace=True)

    # Connect the gens and boilers in units
    bga_compiled_units = bga_compiled_2.loc[
        bga_compiled_2['unit_id_eia'].notnull()]
    bga_gen_units = bga_compiled_units.drop(['boiler_id'], axis=1)
    bga_boil_units = bga_compiled_units[['plant_id_eia',
                                         'report_date',
                                         'boiler_id',
                                         'unit_id_eia']].copy()
    bga_boil_units.dropna(subset=['boiler_id'], inplace=True)

    # merge the units with the boilers
    bga_unit_compilation = bga_gen_units.merge(bga_boil_units,
                                               how='outer',
                                               on=['plant_id_eia',
                                                   'report_date',
                                                   'unit_id_eia'],
                                               indicator=True)
    # label the bga_source
    bga_unit_compilation. \
        loc[bga_unit_compilation['bga_source'].isnull(),
            'bga_source'] = 'unit_connection'
    bga_unit_compilation.drop(['_merge'], axis=1, inplace=True)
    bga_non_units = bga_compiled_2[bga_compiled_2['unit_id_eia'].isnull()]

    # combine the unit compilation and the non units
    bga_compiled_3 = bga_non_units.append(bga_unit_compilation)

    # resort the records and the columns
    bga_compiled_3.sort_values(['plant_id_eia', 'report_date'], inplace=True)
    bga_compiled_3 = bga_compiled_3[['plant_id_eia',
                                     'report_date',
                                     'generator_id',
                                     'boiler_id',
                                     'unit_id_eia',
                                     'bga_source',
                                     'net_generation_mwh',
                                     'missing_from_923']]

    # label plants that have 'bad' generator records (generators that have MWhs
    # in gens9 but don't have connected boilers) create a df with just the bad
    # plants by searching for the 'bad' generators
    bad_plants = bga_compiled_3[(bga_compiled_3['boiler_id'].isnull()) &
                                (bga_compiled_3['net_generation_mwh'] > 0)].\
        drop_duplicates(subset=['plant_id_eia', 'report_date'])
    bad_plants = bad_plants[['plant_id_eia', 'report_date']]

    # merge the 'bad' plants back into the larger frame
    bga_compiled_3 = bga_compiled_3.merge(bad_plants,
                                          how='outer',
                                          on=['plant_id_eia', 'report_date'],
                                          indicator=True)

    # use the indicator to create labels
    bga_compiled_3['plant_w_bad_generator'] = \
        np.where(bga_compiled_3._merge == 'both', True, False)
    # Note: At least one gen has reported MWh in 923, but could not be
    # programmatically mapped to a boiler

    # we don't need this one anymore
    bga_compiled_3 = bga_compiled_3.drop(['_merge'], axis=1)

    # create a label for generators that are unmapped but in 923
    bga_compiled_3['unmapped_but_in_923'] = \
        np.where((bga_compiled_3.boiler_id.isnull()) &
                 ~bga_compiled_3.missing_from_923 &
                 (bga_compiled_3.net_generation_mwh == 0),
                 True,
                 False)

    # create a label for generators that are unmapped
    bga_compiled_3['unmapped'] = np.where(bga_compiled_3.boiler_id.isnull(),
                                          True,
                                          False)
    bga_out = bga_compiled_3.drop('net_generation_mwh', axis=1)
    bga_out.loc[bga_out.unit_id_eia.isnull(), 'unit_id_eia'] = None

    bga_for_nx = bga_out[['plant_id_eia', 'report_date', 'generator_id',
                          'boiler_id', 'unit_id_eia']]
    # If there's no boiler... there's no boiler-generator association
    bga_for_nx = bga_for_nx.dropna(subset=['boiler_id']).drop_duplicates()

    # Need boiler & generator specific ID strings, or they look like
    # the same node to NX
    bga_for_nx['generators'] = 'p' + bga_for_nx.plant_id_eia.astype(str) + \
                               '_g' + bga_for_nx.generator_id.astype(str)
    bga_for_nx['boilers'] = 'p' + bga_for_nx.plant_id_eia.astype(str) + \
                            '_b' + bga_for_nx.boiler_id.astype(str)

    # dataframe to accumulate the unit_ids in
    bga_w_units = pd.DataFrame()
    # We want to start our unit_id counter anew for each plant:
    for pid in bga_for_nx.plant_id_eia.unique():
        bga_byplant = bga_for_nx[bga_for_nx.plant_id_eia == pid].copy()

        # Create a graph from the dataframe of boilers and generators. It's a
        # multi-graph, meaning the same nodes can be connected by more than one
        # edge -- this allows us to preserve multiple years worth of boiler
        # generator association information for later inspection if need be:
        bga_graph = nx.from_pandas_edgelist(bga_byplant,
                                            source='generators',
                                            target='boilers',
                                            edge_attr=True,
                                            create_using=nx.MultiGraph())

        # Each connected sub-graph is a generation unit:
        gen_units = [bga_graph.subgraph(c).copy()
                     for c in nx.connected_components(bga_graph)]

        # Assign a unit_id to each subgraph, and extract edges into a dataframe
        for unit_id, unit in zip(range(len(gen_units)), gen_units):
            # All the boiler-generator association graphs should be bi-partite,
            # meaning generators only connect to boilers, and boilers only
            # connect to generators.
            assert nx.algorithms.bipartite.is_bipartite(unit), \
                """Non-bipartite generation unit graph found.
    plant_id_eia={}, unit_id_pudl={}.""".format(pid, unit_id)
            nx.set_edge_attributes(
                unit, name='unit_id_pudl', values=unit_id + 1)
            new_unit_df = nx.to_pandas_edgelist(unit)
            bga_w_units = bga_w_units.append(new_unit_df)

    bga_w_units = bga_w_units.sort_values(['plant_id_eia', 'unit_id_pudl',
                                           'generator_id', 'boiler_id'])
    bga_w_units = bga_w_units.drop(['source', 'target'], axis=1)

    # Check whether the PUDL unit_id values we've inferred conflict with
    # the unit_id_eia values that were reported to EIA. Are there any PUDL
    # unit_id values that have more than 1 EIA unit_id_eia within them?
    bga_unit_id_eia_counts = \
        bga_w_units.groupby(['plant_id_eia', 'unit_id_pudl'])['unit_id_eia'].\
        nunique().to_frame().reset_index()
    bga_unit_id_eia_counts = bga_unit_id_eia_counts.rename(
        columns={'unit_id_eia': 'unit_id_eia_count'})
    bga_unit_id_eia_counts = pd.merge(bga_w_units, bga_unit_id_eia_counts,
                                      on=['plant_id_eia', 'unit_id_pudl'])
    too_many_codes = \
        bga_unit_id_eia_counts[bga_unit_id_eia_counts.unit_id_eia_count > 1]
    too_many_codes = \
        too_many_codes[~too_many_codes.unit_id_eia.isnull()].\
        groupby(['plant_id_eia', 'unit_id_pudl'])['unit_id_eia'].unique()
    print('WARNING: multiple EIA unit codes found in these PUDL units:')
    print(too_many_codes)
    bga_w_units = bga_w_units.drop('unit_id_eia', axis=1)

    # These assertions test that all boilers and generators ended up in the
    # same unit_id across all the years of reporting:
    assert (bga_w_units.groupby(
        ['plant_id_eia', 'generator_id'])['unit_id_pudl'].nunique() == 1).all()
    assert (bga_w_units.groupby(
        ['plant_id_eia', 'boiler_id'])['unit_id_pudl'].nunique() == 1).all()
    bga_w_units = bga_w_units.drop('report_date', axis=1)
    bga_w_units = bga_w_units[['plant_id_eia', 'unit_id_pudl',
                               'generator_id', 'boiler_id']].drop_duplicates()
    bga_out = pd.merge(bga_out, bga_w_units, how='left',
                       on=['plant_id_eia', 'generator_id', 'boiler_id'])
    bga_out['unit_id_pudl'] = \
        bga_out['unit_id_pudl'].fillna(value=0).astype(int)

    if not debug:
        bga_out = bga_out[~bga_out.missing_from_923 &
                          ~bga_out.plant_w_bad_generator &
                          ~bga_out.unmapped_but_in_923 &
                          ~bga_out.unmapped]

        bga_out = bga_out.drop(['missing_from_923',
                                'plant_w_bad_generator',
                                'unmapped_but_in_923',
                                'unmapped'], axis=1)
        bga_out = bga_out.drop_duplicates(subset=['report_date',
                                                  'plant_id_eia',
                                                  'boiler_id',
                                                  'generator_id'])

    eia_transformed_dfs['boiler_generator_assn_eia860'] = bga_out

    return eia_transformed_dfs


def _restrict_years(df,
                    eia923_years=pc.working_years['eia923'],
                    eia860_years=pc.working_years['eia860']):
    """Restrict eia years for boiler generator association."""
    bga_years = set(eia860_years) & set(eia923_years)
    df = df[df.report_date.dt.year.isin(bga_years)]
    return df


def main(eia_transformed_dfs,
         eia923_years=pc.working_years['eia923'],
         eia860_years=pc.working_years['eia860'],
         debug=False,
         verbose=True):
    """Create dfs for EIA Entity tables."""
    # create the empty entities df to fill up
    entities_dfs = {}

    # for each of the entities, harvest the static and annual columns
    for entity in pc.entities.keys():
        print('harvesting {}'.format(entity))
        _harvesting(entity, eia_transformed_dfs, entities_dfs,
                    debug=debug, verbose=verbose)

    _boiler_generator_assn(eia_transformed_dfs,
                           eia923_years=eia923_years,
                           eia860_years=eia860_years,
                           debug=debug,
                           verbose=verbose)

    remove = ['generators', 'plants', 'utilities']
    for entity in remove:
        eia_transformed_dfs['{}_eia860'.format(entity)] = \
            eia_transformed_dfs.pop('{}_annual_eia'.format(entity),
                                    '{}_annual_eia'.format(entity))
    # remove the boilers annual table bc it has no columns
    eia_transformed_dfs.pop('boilers_annual_eia',)

    return entities_dfs, eia_transformed_dfs<|MERGE_RESOLUTION|>--- conflicted
+++ resolved
@@ -9,7 +9,22 @@
 
 def _occurrence_consistency(entity_id, compiled_df, col,
                             cols_to_consit, strictness=.7):
-    """Find the occurance of plants & the consistency of records"""
+    """
+    Find the occurance of plants & the consistency of records
+
+    We need to determine how consistent a reported value is in the records
+    across all of the years or tables that the value is being reported, so we
+    want to compile two key
+
+    Args:
+        entity_id (int): the earliest EIA 860 data to retrieve or synthesize
+        compiled_df (dataframe): the latest EIA 860 data to retrieve or synthesize
+        col (string): Connect to the live PUDL DB or the testing DB?
+        cols_to_consit
+
+    Returns:
+        A pandas dataframe.
+    """
     # select only the colums you want and drop the NaNs
     col_df = compiled_df[entity_id + ['report_date',
                                       col, 'table']].copy().dropna()
@@ -57,13 +72,6 @@
     return(ll_clean_df)
 
 
-<<<<<<< HEAD
-def _harvesting(entity,
-                eia_transformed_dfs,
-                entities_dfs,
-                debug=False,
-                verbose=True):
-=======
 def _add_timezone(plants_entity):
     """Add plants' IANA timezones from lat/lon
     param: plants_entity Plant entity table, including columns named "latitude",
@@ -105,7 +113,8 @@
     cems_df = pd.read_csv(
         pc.epacems_additional_plant_info_file,
         index_col=["plant_id_eia"],
-        usecols=["plant_id_eia", "plant_name", "state", "latitude", "longitude"],
+        usecols=["plant_id_eia", "plant_name",
+                 "state", "latitude", "longitude"],
     )
     plants_entity = plants_entity.set_index("plant_id_eia")
     cems_unmatched = cems_df.loc[~cems_df.index.isin(plants_entity.index)]
@@ -115,11 +124,13 @@
     plants_entity.update(cems_df, overwrite=True)
     return plants_entity.append(cems_unmatched).reset_index()
 
-def plants(eia_transformed_dfs,
-           entities_dfs,
-           verbose=True):
->>>>>>> 74e3dac7
-    """Compiling plant entities."""
+
+def _harvesting(entity,
+                eia_transformed_dfs,
+                entities_dfs,
+                debug=False,
+                verbose=True):
+    """Compiling entities."""
     # we know these columns must be in the dfs
     entity_id = pc.entities[entity][0]
     base_cols = pc.entities[entity][0] + ['report_date']
@@ -226,7 +237,6 @@
 
         if col in special_case_cols.keys():
             clean_df = special_case_cols[col][0](
-<<<<<<< HEAD
                 dirty_df, clean_df, entity_id_df, entity_id, col,
                 cols_to_consit, special_case_cols[col][1])
 
@@ -242,68 +252,13 @@
                 print('       Percent: {:.3}'.format(percent,),
                       '   Wrongos: {:.5}'.format(wrongos),
                       '   Total: {}   '.format(total), col)
+
+    if entity is "plants":
+        entity_df = _add_additional_epacems_plants(entity_df)
+        entity_df = _add_timezone(entity_df)
+
     eia_transformed_dfs['{}_annual_eia'.format(entity)] = annual_df
     entities_dfs['{}_entity_eia'.format(entity)] = entity_df
-=======
-                dirty_df, clean_df, plants_df, col, special_case_cols[col][1])
-
-        clean_df = clean_df[['plant_id_eia', col]]
-        plants_entity = plants_entity.merge(clean_df, on='plant_id_eia')
-
-    plants_entity = _add_additional_epacems_plants(plants_entity)
-    plants_entity = _add_timezone(plants_entity)
-    eia_transformed_dfs['plants_annual_eia'] = plants_annual
-    entities_dfs['plants_entity_eia'] = plants_entity
-
-    return entities_dfs, eia_transformed_dfs
-
-
-def generators(eia_transformed_dfs,
-               entities_dfs,
-               verbose=True):
-    """Compiling generator entities."""
-    # create empty df with columns we want
-    gens_compiled = pd.DataFrame(columns=['plant_id_eia',
-                                          'generator_id',
-                                          'report_date'])
-
-    if verbose:
-        print("    compiling generators for entity tables from:")
-    # for each df in the dtc of transformed dfs
-    for key, value in eia_transformed_dfs.items():
-        # create a copy of the df to muck with
-        df = value
-        # if the if contains the desired columns the grab those columns
-        if (df.columns.contains('report_date') &
-            df.columns.contains('plant_id_eia') &
-                df.columns.contains('generator_id')):
-            if verbose:
-                print("        {}...".format(key))
-            df = df[['plant_id_eia', 'generator_id', 'report_date']]
-            # add those records to the compliation
-            gens_compiled = gens_compiled.append(df)
-    # strip the month and day from the date so we can have annual records
-    gens_compiled['report_date'] = gens_compiled['report_date'].dt.year
-    gens_compiled.sort_values(['report_date', 'plant_id_eia', 'generator_id'],
-                              inplace=True, ascending=False)
-    # convert the year back into a date_time object
-    year = gens_compiled['report_date']
-    gens_compiled['report_date'] = \
-        pd.to_datetime({'year': year,
-                        'month': 1,
-                        'day': 1})
-
-    # create the annual and entity dfs
-    gens_compiled['plant_id_eia'] = gens_compiled.plant_id_eia.astype(int)
-    gens_compiled['generator_id'] = gens_compiled.generator_id.astype(str)
-    gens_compiled = gens_compiled.drop_duplicates()
-    gens_annual = gens_compiled
-    gens = gens_compiled.drop(['report_date'], axis=1)
-    gens = gens.drop_duplicates(subset=['plant_id_eia', 'generator_id'])
-    # insert the annual and entity dfs to their respective dtc
-    eia_transformed_dfs['generators_annual_eia'] = gens_annual
-    entities_dfs['generators_entity_eia'] = gens
->>>>>>> 74e3dac7
 
     return entities_dfs, eia_transformed_dfs
 
